--- conflicted
+++ resolved
@@ -188,7 +188,6 @@
                                             if baseline_names[j] not in results[_task_name]:
                                                 results[_task_name][baseline_names[j]] = {}
                                             if partition not in results[_task_name][baseline_names[j]]:
-<<<<<<< HEAD
                                                 results[_task_name][baseline_names[j]][partition] = {}
                                             if 'loss' not in results[_task_name][baseline_names[j]][partition]:
                                                 results[_task_name][baseline_names[j]][partition]['loss'] = val
@@ -198,10 +197,7 @@
                                                 results[_task_name][baseline_names[j]][partition]['converged'] = converged
                                             else:
                                                 results[_task_name][baseline_names[j]][partition]['converged'] += converged
-=======
-                                                results[_task_name][baseline_names[j]][partition] = {'loss': val, 'converged': converged}
                                             partitions_found.add(partition)
->>>>>>> 258415d3
                                         if line.strip() == 'No convergence warnings.':
                                             converged = True
                                         line = f.readline()
@@ -231,7 +227,6 @@
                                             if _system_names[j] not in results[_task_name]:
                                                 results[_task_name][_system_names[j]] = {}
                                             if partition not in results[_task_name][_system_names[j]]:
-<<<<<<< HEAD
                                                 results[_task_name][_system_names[j]][partition] = {}
                                             if 'loss' not in results[_task_name][_system_names[j]][partition]:
                                                 results[_task_name][_system_names[j]][partition]['loss'] = val
@@ -241,10 +236,7 @@
                                                 results[_task_name][_system_names[j]][partition]['converged'] = converged
                                             else:
                                                 results[_task_name][_system_names[j]][partition]['converged'] += converged
-=======
-                                                results[_task_name][_system_names[j]][partition] = {'loss': val, 'converged': converged}
                                             partitions_found.add(partition)
->>>>>>> 258415d3
                                         if line.strip() == 'No convergence warnings.':
                                             converged = True
                                         line = f.readline()
