import os
from collections import defaultdict
import textwrap
from numpy import inf
import pandas as pd
import time as pytime

from .formula import *
from .kwargs import DTSR_INITIALIZATION_KWARGS
from .util import *
from .data import build_DTSR_impulses, corr_dtsr
from .plot import *
from .interpolate_spline import interpolate_spline

import tensorflow as tf
os.environ['TF_CPP_MIN_LOG_LEVEL'] = '3'
tf_config = tf.ConfigProto()
tf_config.gpu_options.allow_growth = True

pd.options.mode.chained_assignment = None


######################################################
#
#  ABSTRACT DTSR CLASS
#
######################################################

def get_session(session):
    if session is None:
        sess = tf.get_default_session()
    else:
        sess = session

    return sess

def exponential_irf(params, session=None, epsilon=4*np.finfo('float32').eps):
    session = get_session(session)
    with session.as_default():
        with session.graph.as_default():
            pdf = tf.contrib.distributions.Exponential(rate=params[:, 0:1]).prob
            return lambda x: pdf(x + epsilon)


def gamma_irf(params, session=None, epsilon=4*np.finfo('float32').eps, validate_irf_args=False):
    session = get_session(session)
    with session.as_default():
        with session.graph.as_default():
            pdf = tf.contrib.distributions.Gamma(
                concentration=params[:, 0:1],
                rate=params[:, 1:2],
                validate_args=validate_irf_args
            ).prob
            return lambda x: pdf(x + epsilon)


def shifted_gamma_irf(params, session=None, epsilon=4*np.finfo('float32').eps, validate_irf_args=False):
    session = get_session(session)
    with session.as_default():
        with session.graph.as_default():
            pdf = tf.contrib.distributions.Gamma(
                concentration=params[:, 0:1],
                rate=params[:, 1:2],
                validate_args=validate_irf_args
            ).prob
            return lambda x: pdf(x - params[:, 2:3] + epsilon)


def normal_irf(params, session=None):
    session = get_session(session)
    with session.as_default():
        with session.graph.as_default():
            pdf = tf.contrib.distributions.Normal(loc=params[:, 0:1], scale=params[:, 1:2]).prob
            return lambda x: pdf(x)


def skew_normal_irf(params, session=None):
    session = get_session(session)
    with session.as_default():
        with session.graph.as_default():
            mu = params[:, 0:1]
            sigma = params[:, 1:2]
            alpha = params[:, 2:3]
            stdnorm = tf.contrib.distributions.Normal(loc=0., scale=1.)
            stdnorm_pdf = stdnorm.prob
            stdnorm_cdf = stdnorm.cdf
            return lambda x: 2 / sigma * stdnorm_pdf((x - mu) / sigma) * stdnorm_cdf(alpha * (x - mu) / sigma)


def emg_irf(params, session=None):
    session = get_session(session)
    with session.as_default():
        with session.graph.as_default():
            mu = params[:, 0:1]
            sigma = params[:, 1:2]
            L = params[:, 2:3]
            return lambda x: L / 2 * tf.exp(0.5 * L * (2. * mu + L * sigma ** 2. - 2. * x)) * tf.erfc(
                (mu + L * sigma ** 2 - x) / (tf.sqrt(2.) * sigma))


def beta_prime_irf(params, session=None, epsilon=4*np.finfo('float32').eps):
    session = get_session(session)
    with session.as_default():
        with session.graph.as_default():
            alpha = params[:, 1:2]
            beta = params[:, 2:3]
            return lambda x: (x + epsilon) ** (alpha - 1.) * (1. + (x + epsilon)) ** (
                        -alpha - beta) / tf.exp(
                tf.lbeta(tf.transpose(tf.stack([alpha, beta], axis=0))))


def shifted_beta_prime_irf(params, session=None, epsilon=4*np.finfo('float32').eps):
    session = get_session(session)
    with session.as_default():
        with session.graph.as_default():
            alpha = params[:, 0:1]
            beta = params[:, 1:2]
            delta = params[:, 2:3]
            return lambda x: (x - delta + epsilon) ** (alpha - 1) * (1 + (x - delta + epsilon)) ** (
                    -alpha - beta) / tf.exp(
                tf.lbeta(tf.transpose(tf.stack([alpha, beta], axis=0))))


def double_gamma_1_irf(params, session=None, epsilon=4*np.finfo('float32').eps, validate_irf_args=False):
    session = get_session(session)
    with session.as_default():
        with session.graph.as_default():
            beta = params[:, 1:2]

            pdf_main = tf.contrib.distributions.Gamma(
                concentration=6.,
                rate=beta,
                validate_args=validate_irf_args
            ).prob
            pdf_undershoot = tf.contrib.distributions.Gamma(
                concentration=16.,
                rate=beta,
                validate_args=validate_irf_args
            ).prob

            return lambda x: pdf_main(x + epsilon) - 1. / 6. * pdf_undershoot(x + epsilon)


def double_gamma_2_irf(params, session=None, epsilon=4*np.finfo('float32').eps, validate_irf_args=False):
    session = get_session(session)
    with session.as_default():
        with session.graph.as_default():
            alpha = params[:, 0:1]
            beta = params[:, 1:2]

            pdf_main = tf.contrib.distributions.Gamma(
                concentration=alpha,
                rate=beta,
                validate_args=validate_irf_args
            ).prob
            pdf_undershoot = tf.contrib.distributions.Gamma(
                concentration=alpha + 10,
                rate=beta,
                validate_args=validate_irf_args
            ).prob

            return lambda x: pdf_main(x + epsilon) - 1. / 6. * pdf_undershoot(x + epsilon)


def double_gamma_3_irf(params, session=None, epsilon=4*np.finfo('float32').eps, validate_irf_args=False):
    session = get_session(session)
    with session.as_default():
        with session.graph.as_default():
            alpha = params[:, 0:1]
            beta = params[:, 1:2]
            c = params[:, 2:3]

            pdf_main = tf.contrib.distributions.Gamma(
                concentration=alpha,
                rate=beta,
                validate_args=validate_irf_args
            ).prob
            pdf_undershoot = tf.contrib.distributions.Gamma(
                concentration=alpha + 10,
                rate=beta,
                validate_args=validate_irf_args
            ).prob

            return lambda x: pdf_main(x + epsilon) - c * pdf_undershoot(x + epsilon)


def double_gamma_4_irf(params, session=None, epsilon=4*np.finfo('float32').eps, validate_irf_args=False):
    session = get_session(session)
    with session.as_default():
        with session.graph.as_default():
            alpha_main = params[:, 0:1]
            alpha_undershoot = params[:, 1:2]
            beta = params[:, 2:3]
            c = params[:, 3:4]

            pdf_main = tf.contrib.distributions.Gamma(
                concentration=alpha_main,
                rate=beta,
                validate_args=validate_irf_args
            ).prob
            pdf_undershoot = tf.contrib.distributions.Gamma(
                concentration=alpha_undershoot,
                rate=beta,
                validate_args=validate_irf_args
            ).prob

            return lambda x: pdf_main(x + epsilon) - c * pdf_undershoot(x + epsilon)


def double_gamma_5_irf(params, session=None, epsilon=4*np.finfo('float32').eps, validate_irf_args=False):
    session = get_session(session)
    with session.as_default():
        with session.graph.as_default():
            alpha_main = params[:, 0:1]
            alpha_undershoot = params[:, 1:2]
            beta_main = params[:, 2:3]
            beta_undershoot = params[:, 3:4]
            c = params[:, 4:5]

            pdf_main = tf.contrib.distributions.Gamma(
                concentration=alpha_main,
                rate=beta_main,
                validate_args=validate_irf_args
            ).prob
            pdf_undershoot = tf.contrib.distributions.Gamma(
                concentration=alpha_undershoot,
                rate=beta_undershoot,
                validate_args=validate_irf_args
            ).prob

            return lambda x: pdf_main(x + epsilon) - c * pdf_undershoot(x + epsilon)


class DTSR(object):

    _INITIALIZATION_KWARGS = DTSR_INITIALIZATION_KWARGS

    _doc_header = """
        Abstract base class for DTSR. Bayesian (:ref:`dtsrbayes`) and MLE (:ref:`dtsrmle`) implementations inherit from ``DTSR``.
        ``DTSR`` is not a complete implementation and cannot be instantiated.
        Subclasses of ``DTSR`` must implement the following instance methods:
        
            * ``initialize_intercept()``
            * ``initialize_coefficient()``
            * ``initialize_irf_param_unconstrained()``
            * ``initialize_joint_distribution()``
            * ``initialize_objective()``
            * ``run_conv_op()``
            * ``run_loglik_op()``
            * ``run_predict_op()``
            * ``run_train_step()``
            
        Additionally, if the subclass requires any keyword arguments beyond those provided by ``DTSR``, it must also implement ``__init__()``, ``_pack_metadata()`` and ``_unpack_metadata()`` to support model initialization, saving, and resumption, respectively.
        
        Example implementations of each of these methods can be found in the source code for :ref:`dtsrmle` and :ref:`dtsrbayes`.
        
    """
    _doc_args = """
        :param form_str: An R-style string representing the DTSR model formula.
        :param X: ``pandas`` table; matrix of independent variables, grouped by series and temporally sorted.
            ``X`` must contain the following columns (additional columns are ignored):

            * ``time``: Timestamp associated with each observation in ``X``
            * A column for each independent variable in the DTSR ``form_str`` provided at iniialization
        :param y: A 2D pandas tensor representing the dependent variable. Must contain the following columns:
    
            * ``time``: Timestamp associated with each observation in ``y``
            * ``first_obs``:  Index in the design matrix `X` of the first observation in the time series associated with each observation in ``y``
            * ``last_obs``:  Index in the design matrix `X` of the immediately preceding observation in the time series associated with each observation in ``y``
            * A column with the same name as the DV specified in ``form_str``
            * A column for each random grouping factor in the model specified in ``form_str``
    \n"""
    _doc_kwargs = '\n'.join([' ' * 8 + ':param %s' % x.key + ': ' + '; '.join([x.dtypes_str(), x.descr]) + ' **Default**: ``%s``.' % (x.default_value if not isinstance(x.default_value, str) else "'%s'" % x.default_value) for x in _INITIALIZATION_KWARGS])
    __doc__ = _doc_header + _doc_args + _doc_kwargs

    ######################################################
    #
    #  Initialization Methods
    #
    ######################################################

    def __new__(cls, *args, **kwargs):
        if cls is DTSR:
            raise TypeError("DTSR is an abstract class and may not be instantiated")
        return object.__new__(cls)

    def __init__(self, form_str, X, y, **kwargs):

        ## Store initialization settings
        self.form_str = form_str
        for kwarg in DTSR._INITIALIZATION_KWARGS:
            setattr(self, kwarg.key, kwargs.pop(kwarg.key, kwarg.default_value))

        # Parse and store model data from formula
        form = Formula(self.form_str)
        form = form.categorical_transform(X)
        form = form.categorical_transform(y)
        self.form = form
        dv = form.dv
        rangf = form.rangf

        # Compute from training data
        self.n_train = len(y)
        self.y_train_mean = float(y[dv].mean())
        self.y_train_sd = float(y[dv].std())
        last_obs = np.array(y.last_obs - 1, dtype=getattr(np, self.int_type))
        first_obs = np.maximum(np.array(y.first_obs, dtype=getattr(np, self.int_type)), last_obs - self.history_length + 1)
        X_time = np.array(X.time, dtype=getattr(np, self.float_type))
        t_delta = X_time[last_obs] - X_time[first_obs]
        self.max_tdelta = (t_delta).max()

        if self.pc:
            self.src_impulse_names_norate = list(filter(lambda x: x != 'rate', self.form.t.impulse_names(include_interactions=True)))
            _, self.eigenvec, self.eigenval, self.impulse_means, self.impulse_sds = pca(X[self.src_impulse_names_norate])
        else:
            self.eigenvec = self.eigenval = self.impulse_means = self.impulse_sds = None

        ## Set up hash table for random effects lookup
        self.rangf_map_base = []
        self.rangf_n_levels = []
        for i in range(len(rangf)):
            gf = rangf[i]
            keys = np.sort(y[gf].astype('str').unique())
            vals = np.arange(len(keys), dtype=getattr(np, self.int_type))
            rangf_map = pd.DataFrame({'id':vals},index=keys).to_dict()['id']
            self.rangf_map_base.append(rangf_map)
            self.rangf_n_levels.append(len(keys) + 1)

        self._initialize_session()

    def _initialize_session(self):
        self.g = tf.Graph()
        self.sess = tf.Session(graph=self.g, config=tf_config)

    def _initialize_metadata(self):
        ## Compute secondary data from intialization settings
        self.FLOAT_TF = getattr(tf, self.float_type)
        self.FLOAT_NP = getattr(np, self.float_type)
        self.INT_TF = getattr(tf, self.int_type)
        self.INT_NP = getattr(np, self.int_type)

        f = self.form
        self.dv = f.dv
        self.has_intercept = f.has_intercept
        self.rangf = f.rangf

        if np.isfinite(self.minibatch_size):
            self.n_train_minibatch = math.ceil(float(self.n_train) / self.minibatch_size)
            self.minibatch_scale = float(self.n_train) / self.minibatch_size
        else:
            self.n_train_minibatch = 1
            self.minibatch_scale = 1
        self.regularizer_losses = []
        self.regularizer_losses_names = []
        self.regularizer_losses_scales = []
        self.regularizer_losses_varnames = []

        # Initialize lookup tables of network objects
        self.irf_lambdas = {}
        self.irf_params_means = {} # {family: {param_name: mean_vector}}
        self.irf_params_means_unconstrained = {} # {family: {param_name: mean_init_vector}}
        self.irf_params_random_means = {} # {rangf: {family: {param_name: mean_vector}}}
        self.irf_params_lb = {} # {family: {param_name: value}}
        self.irf_params_ub = {} # {family: {param_name: value}}
        self.irf_params = {} # {irf_id: param_vector}
        self.irf_params_summary = {} # {irf_id: param_summary_vector}
        self.irf_params_fixed = {} # {irf_id: param_vector}
        self.irf_params_fixed_summary = {} # {irf_id: param_summary_vector}
        self.irf_params_fixed_base = {}  # {family: {param_name: param_vector}}
        self.irf_params_fixed_base_summary = {}  # {family: {param_name: param_summary_vector}}
        self.irf_params_random = {} # {rangf: {irf_id: param_matrix}}
        self.irf_params_random_summary = {} # {rangf: {irf_id: param_matrix}}
        self.irf_params_random_base = {}  # {rangf: {family: {irf_id: param_matrix}}
        self.irf_params_random_base_summary = {}  # {rangf: {family: {irf_id: param_summary_matrix}}
        self.irf = {}
        self.irf_plot = {}
        self.irf_mc = {}
        self.irf_integral_tensors = {}
        if self.pc:
            self.src_irf_plot = {}
            self.src_irf_mc = {}
            self.src_irf_integral_tensors = {}
        self.irf_impulses = {}
        self.convolutions = {}

        # Initialize model metadata

        if self.pc:
            # Initialize source tree metadata
            self.t_src = self.form.t
            t_src = self.t_src
            self.src_node_table = t_src.node_table()
            self.src_coef_names = t_src.coef_names()
            self.src_fixed_coef_names = t_src.fixed_coef_names()
            self.src_interaction_list = t_src.interactions()
            self.src_interaction_names = t_src.interaction_names()
            self.src_fixed_interaction_names = t_src.fixed_interaction_names()
            self.src_impulse_names = t_src.impulse_names(include_interactions=True)
            self.src_terminal_names = t_src.terminal_names()
            self.src_atomic_irf_names_by_family = t_src.atomic_irf_by_family()
            self.src_atomic_irf_family_by_name = {}
            for family in self.src_atomic_irf_names_by_family:
                for id in self.src_atomic_irf_names_by_family[family]:
                    assert id not in self.src_atomic_irf_family_by_name, 'Duplicate IRF ID found for multiple families: %s' % id
                    self.src_atomic_irf_family_by_name[id] = family
            self.src_param_init_by_family = t_src.atomic_irf_param_init_by_family()
            self.src_param_trainable_by_family = t_src.atomic_irf_param_trainable_by_family()
            self.src_coef2impulse = t_src.coef2impulse()
            self.src_impulse2coef = t_src.impulse2coef()
            self.src_coef2terminal = t_src.coef2terminal()
            self.src_terminal2coef = t_src.terminal2coef()
            self.src_impulse2terminal = t_src.impulse2terminal()
            self.src_terminal2impulse = t_src.terminal2impulse()
            self.src_interaction2inputs = t_src.interactions2inputs()
            self.src_coef_by_rangf = t_src.coef_by_rangf()
            self.src_interaction_by_rangf = t_src.interaction_by_rangf()
            self.src_irf_by_rangf = t_src.irf_by_rangf()
            self.src_interactions_list = t_src.interactions()

            # Initialize PC tree metadata
            self.n_pc = len(self.src_impulse_names)
            self.has_rate = 'rate' in self.src_impulse_names
            if self.has_rate:
                self.n_pc -= 1
            pointers = {}
            self.form_pc = self.form.pc_transform(self.n_pc, pointers)
            self.t = self.form_pc.t
            self.fw_pointers, self.bw_pointers = IRFNode.pointers2namemmaps(pointers)
            t = self.t
            self.node_table = t.node_table()
            self.coef_names = t.coef_names()
            self.fixed_coef_names = t.fixed_coef_names()
            self.interaction_list = t.interactions()
            self.interaction_names = t.interaction_names()
            self.fixed_interaction_names = t.fixed_interaction_names()
            self.impulse_names = t.impulse_names(include_interactions=True)
            self.terminal_names = t.terminal_names()
            self.atomic_irf_names_by_family = t.atomic_irf_by_family()
            self.atomic_irf_family_by_name = {}
            for family in self.atomic_irf_names_by_family:
                for id in self.atomic_irf_names_by_family[family]:
                    assert id not in self.atomic_irf_family_by_name, 'Duplicate IRF ID found for multiple families: %s' %id
                    self.atomic_irf_family_by_name[id] = family
            self.atomic_irf_param_init_by_family = t.atomic_irf_param_init_by_family()
            self.atomic_irf_param_trainable_by_family = t.atomic_irf_param_trainable_by_family()
            self.coef2impulse = t.coef2impulse()
            self.impulse2coef = t.impulse2coef()
            self.coef2terminal = t.coef2terminal()
            self.terminal2coef = t.terminal2coef()
            self.impulse2terminal = t.impulse2terminal()
            self.terminal2impulse = t.terminal2impulse()
            self.interaction2inputs = t.interactions2inputs()
            self.coef_by_rangf = t.coef_by_rangf()
            self.interaction_by_rangf = t.interaction_by_rangf()
            self.irf_by_rangf = t.irf_by_rangf()
            self.interactions_list = t.interactions()

            # Compute names and indices of source impulses excluding rate term
            self.src_terminal_ix_norate = names2ix(self.src_impulse_names_norate, self.src_impulse_names)
            self.src_terminal_ix_rate = np.setdiff1d(np.arange(len(self.src_impulse_names)),
                                                     self.src_impulse_names_norate)

            # Compute names and indices of PC impulses excluding rate term
            self.impulse_names_norate = list(filter(lambda x: x != 'rate', self.impulse_names))
            self.terminal_ix_norate = names2ix(self.impulse_names_norate, self.impulse_names)
            self.terminal_ix_rate = np.setdiff1d(np.arange(len(self.impulse_names)), self.impulse_names_norate)

            # Compute names and indices of source coefficients excluding rate term
            self.src_coef_names_norate = list(filter(
                lambda x: not ('rate' in self.src_impulse2coef and x in self.src_impulse2coef['rate']),
                self.src_coef_names
            ))
            self.src_coef_ix_norate = names2ix(self.src_coef_names_norate, self.src_coef_names)
            self.src_coef_names_rate = list(filter(
                lambda x: 'rate' in self.src_impulse2coef and x in self.src_impulse2coef['rate'],
                self.src_coef_names
            ))
            self.src_coef_ix_rate = names2ix(self.src_coef_names_rate, self.src_coef_names)

            # Compute names and indices of PC coefficients excluding rate term
            self.coef_names_norate = list(filter(
                lambda x: not ('rate' in self.impulse2coef and x in self.impulse2coef['rate']),
                self.coef_names
            ))
            self.coef_ix_norate = names2ix(self.src_coef_names_norate, self.src_coef_names)
            self.coef_names_rate = list(filter(
                lambda x: 'rate' in self.impulse2coef and x in self.impulse2coef['rate'],
                self.coef_names
            ))
            self.coef_ix_rate = names2ix(self.coef_names_rate, self.coef_names)

            self.plot_eigenvectors()

        else:
            # Initialize tree metadata
            self.t = self.form.t
            t = self.t
            self.node_table = t.node_table()
            self.coef_names = t.coef_names()
            self.fixed_coef_names = t.fixed_coef_names()
            self.interaction_list = t.interactions()
            self.interaction_names = t.interaction_names()
            self.fixed_interaction_names = t.fixed_interaction_names()
            self.impulse_names = t.impulse_names(include_interactions=True)
            self.terminal_names = t.terminal_names()
            self.atomic_irf_names_by_family = t.atomic_irf_by_family()
            self.atomic_irf_family_by_name = {}
            for family in self.atomic_irf_names_by_family:
                for id in self.atomic_irf_names_by_family[family]:
                    assert id not in self.atomic_irf_family_by_name, 'Duplicate IRF ID found for multiple families: %s' % id
                    self.atomic_irf_family_by_name[id] = family
            self.atomic_irf_param_init_by_family = t.atomic_irf_param_init_by_family()
            self.atomic_irf_param_trainable_by_family = t.atomic_irf_param_trainable_by_family()
            self.coef2impulse = t.coef2impulse()
            self.impulse2coef = t.impulse2coef()
            self.coef2terminal = t.coef2terminal()
            self.terminal2coef = t.terminal2coef()
            self.impulse2terminal = t.impulse2terminal()
            self.terminal2impulse = t.terminal2impulse()
            self.interaction2inputs = t.interactions2inputs()
            self.coef_by_rangf = t.coef_by_rangf()
            self.interaction_by_rangf = t.interaction_by_rangf()
            self.irf_by_rangf = t.irf_by_rangf()
            self.interactions_list = t.interactions()

        if self.log_random:
            self.summary_random_writers = {}
            self.summary_random_indexers = {}
            self.summary_random = {}

        # Can't pickle defaultdict because it requires a lambda term for the default value,
        # so instead we pickle a normal dictionary (``rangf_map_base``) and compute the defaultdict
        # from it.
        self.rangf_map = []
        for i in range(len(self.rangf_map_base)):
            self.rangf_map.append(
                defaultdict((lambda x: lambda: x)(self.rangf_n_levels[i] - 1), self.rangf_map_base[i]))

        self.rangf_map_ix_2_levelname = []
        for i in range(len(self.rangf_map_base)):
            ix_2_levelname = [None] * self.rangf_n_levels[i]
            for level in self.rangf_map_base[i]:
                ix_2_levelname[self.rangf_map_base[i][level]] = level
            assert ix_2_levelname[-1] is None, 'Non-null value found in rangf map for unknown level'
            ix_2_levelname[-1] = 'UNK'
            self.rangf_map_ix_2_levelname.append(ix_2_levelname)

        with self.sess.as_default():
            with self.sess.graph.as_default():
                if self.intercept_init is None:
                    self.intercept_init = self.y_train_mean
                self.intercept_init_tf = tf.constant(self.intercept_init, dtype=self.FLOAT_TF)
                self.epsilon = tf.constant(4 * np.finfo(self.FLOAT_NP).eps, dtype=self.FLOAT_TF)

                self.d0 = []
                self.d0_names = []
                self.d0_saved = []
                self.d0_saved_update = []
                self.d0_assign = []
                self.d1_saved = []
                self.d1_saved_update = []
                self.d1_assign = []
                self.last_convergence_check = tf.Variable(0, trainable=False, dtype=self.INT_NP, name='last_convergence_check')
                self.last_convergence_check_update = tf.placeholder(self.INT_NP, shape=[])
                self.last_convergence_check_assign = tf.assign(self.last_convergence_check, self.last_convergence_check_update)
                self.check_convergence = self.convergence_n_iterates and (self.convergence_tolerance is not None)

        self.parameter_table_columns = ['Estimate']
        self.predict_mode = False

    def __getstate__(self):
        md = self._pack_metadata()
        return md

    def __setstate__(self, state):
        self.g = tf.Graph()
        self.sess = tf.Session(graph=self.g, config=tf_config)

        self._unpack_metadata(state)
        self._initialize_metadata()

        self.log_graph = False

    def _pack_metadata(self):
        md = {
            'form_str': self.form_str,
            'form': self.form,
            'n_train': self.n_train,
            'y_train_mean': self.y_train_mean,
            'y_train_sd': self.y_train_sd,
            'max_tdelta': self.max_tdelta,
            'rangf_map_base': self.rangf_map_base,
            'rangf_n_levels': self.rangf_n_levels,
            'outdir': self.outdir,
        }
        for kwarg in DTSR._INITIALIZATION_KWARGS:
            md[kwarg.key] = getattr(self, kwarg.key)
        return md

    def _unpack_metadata(self, md):
        self.form_str = md.pop('form_str')
        self.form = md.pop('form', Formula(self.form_str))
        self.n_train = md.pop('n_train')
        self.y_train_mean = md.pop('y_train_mean')
        self.y_train_sd = md.pop('y_train_sd')
        self.max_tdelta = md.pop('max_tdelta', 10.)
        self.rangf_map_base = md.pop('rangf_map_base')
        self.rangf_n_levels = md.pop('rangf_n_levels')
        self.outdir = md.pop('outdir', './dtsr_model/')

        for kwarg in DTSR._INITIALIZATION_KWARGS:
            setattr(self, kwarg.key, md.pop(kwarg.key, kwarg.default_value))


    ######################################################
    #
    #  Network Initialization
    #
    ######################################################

    def _initialize_inputs(self):
        with self.sess.as_default():
            with self.sess.graph.as_default():
                if self.pc:
                    n_impulse = len(self.src_impulse_names)
                else:
                    n_impulse = len(self.impulse_names)

                self.X = tf.placeholder(
                    shape=[None, self.history_length, n_impulse],
                    dtype=self.FLOAT_TF,
                    name='X'
                )
                self.time_X = tf.placeholder(
                    shape=[None, self.history_length],
                    dtype=self.FLOAT_TF,
                    name='time_X'
                )

                self.time_X_mask = tf.placeholder(
                    shape=[None, self.history_length],
                    dtype=tf.bool,
                    name='time_X_mask'
                )

                self.y = tf.placeholder(shape=[None], dtype=self.FLOAT_TF, name=sn('y'))
                self.time_y = tf.placeholder(shape=[None], dtype=self.FLOAT_TF, name=sn('time_y'))
                # Tensor of temporal offsets with shape (?, history_length, 1)
                self.t_delta = tf.expand_dims(tf.expand_dims(self.time_y, -1) - self.time_X, -1)
                # Mask on variables that are not response-aligned, used for implementation of DiracDelta IRF
                self.is_response_aligned = tf.cast(
                    tf.logical_not(
                        tf.cast(self.t_delta[:, -1, :], dtype=tf.bool)
                    ),
                    self.FLOAT_TF
                )
                self.gf_y = tf.placeholder(shape=[None, len(self.rangf)], dtype=self.INT_TF)

                # Tensors used for interpolated IRF composition
                self.max_tdelta_batch = tf.reduce_max(self.t_delta)
                self.interpolation_support = tf.linspace(0., self.max_tdelta_batch, self.n_interp)[..., None]

                # Linspace tensor used for plotting
                self.support_start = tf.placeholder(self.FLOAT_TF, shape=[], name='support_start')
                self.n_time_units = tf.placeholder(self.FLOAT_TF, shape=[], name='n_time_units')
                self.n_time_points = tf.placeholder(self.INT_TF, shape=[], name='n_time_points')
                self.support = tf.lin_space(
                    self.support_start,
                    self.n_time_units+self.support_start,
                    tf.cast(self.n_time_points, self.INT_TF) + 1,
                    name='support'
                )[..., None]
                self.support = tf.cast(self.support, dtype=self.FLOAT_TF)
                self.dd_support = tf.concat(
                    [
                        tf.ones((1, 1), dtype=self.FLOAT_TF),
                        tf.zeros((tf.shape(self.support)[0] - 1, 1), dtype=self.FLOAT_TF)
                    ],
                    axis=0
                )

                self.global_step = tf.Variable(
                    0,
                    trainable=False,
                    dtype=self.INT_TF,
                    name='global_step'
                )
                self.incr_global_step = tf.assign(self.global_step, self.global_step + 1)

                self.global_batch_step = tf.Variable(
                    0,
                    trainable=False,
                    dtype=self.INT_TF,
                    name='global_batch_step'
                )
                self.incr_global_batch_step = tf.assign(self.global_batch_step, self.global_batch_step + 1)

                self.training_complete = tf.Variable(
                    False,
                    trainable=False,
                    dtype=tf.bool,
                    name='training_complete'
                )
                self.training_complete_true = tf.assign(self.training_complete, True)
                self.training_complete_false = tf.assign(self.training_complete, False)

                if self.pc:
                    self.e = tf.constant(self.eigenvec, dtype=self.FLOAT_TF)
                    rate_ix = names2ix('rate', self.src_impulse_names)
                    self.X_rate = tf.gather(self.X, rate_ix, axis=-1)

                # Initialize regularizers
                if self.regularizer_name is None:
                    self.regularizer = None
                else:
                    self.regularizer = getattr(tf.contrib.layers, self.regularizer_name)(self.regularizer_scale)

                if self.intercept_regularizer_name is None:
                    self.intercept_regularizer = None
                elif self.intercept_regularizer_name == 'inherit':
                    self.intercept_regularizer = self.regularizer
                else:
                    self.intercept_regularizer = getattr(tf.contrib.layers, self.intercept_regularizer_name)(self.intercept_regularizer_scale)
                    
                if self.coefficient_regularizer_name is None:
                    self.coefficient_regularizer = None
                elif self.coefficient_regularizer_name == 'inherit':
                    self.coefficient_regularizer = self.regularizer
                else:
                    self.coefficient_regularizer = getattr(tf.contrib.layers, self.coefficient_regularizer_name)(self.coefficient_regularizer_scale)
                    
                if self.irf_regularizer_name is None:
                    self.irf_regularizer = None
                elif self.irf_regularizer_name == 'inherit':
                    self.irf_regularizer = self.regularizer
                else:
                    self.irf_regularizer = getattr(tf.contrib.layers, self.irf_regularizer_name)(self.irf_regularizer_scale)
                    
                if self.ranef_regularizer_name is None:
                    self.ranef_regularizer = None
                elif self.ranef_regularizer_name == 'inherit':
                    self.ranef_regularizer = self.regularizer
                else:
                    self.ranef_regularizer = getattr(tf.contrib.layers, self.ranef_regularizer_name)(self.ranef_regularizer_scale)

                self.loss_total = tf.placeholder(shape=[], dtype=self.FLOAT_TF, name='loss_total')

                self.training_mse_in = tf.placeholder(self.FLOAT_TF, shape=[], name='training_mse_in')
                self.training_mse = tf.Variable(np.nan, dtype=self.FLOAT_TF, trainable=False, name='training_mse')
                self.set_training_mse = tf.assign(self.training_mse, self.training_mse_in)
                self.training_percent_variance_explained = tf.maximum(0., (1. - self.training_mse / (self.y_train_sd ** 2)) * 100.)

                self.training_mae_in = tf.placeholder(self.FLOAT_TF, shape=[], name='training_mae_in')
                self.training_mae = tf.Variable(np.nan, dtype=self.FLOAT_TF, trainable=False, name='training_mae')
                self.set_training_mae = tf.assign(self.training_mae, self.training_mae_in)

                self.training_loglik_in = tf.placeholder(self.FLOAT_TF, shape=[], name='training_loglik_in')
                self.training_loglik = tf.Variable(np.nan, dtype=self.FLOAT_TF, trainable=False, name='training_loglik')
                self.set_training_loglik = tf.assign(self.training_loglik, self.training_loglik_in)

                self.converged_in = tf.placeholder(tf.bool, shape=[], name='converged_in')
                self.converged = tf.Variable(False, trainable=False, dtype=tf.bool, name='converged')
                self.set_converged = tf.assign(self.converged, self.converged_in)

    def _initialize_base_params(self):
        with self.sess.as_default():
            with self.sess.graph.as_default():

                # FIXED EFFECTS

                # Intercept
                if self.has_intercept[None]:
                    if not self.covarying_fixef:
                        self.intercept_fixed_base, self.intercept_fixed_base_summary = self.initialize_intercept()
                else:
                    self.intercept_fixed_base = tf.constant(0., dtype=self.FLOAT_TF, name='intercept')
                self.intercept_random_base = {}
                self.intercept_random_base_summary = {}

                # Coefficients
                coef_ids = self.fixed_coef_names
                if len(coef_ids) > 0 and not self.covarying_fixef:
                    self.coefficient_fixed_base, self.coefficient_fixed_base_summary = self.initialize_coefficient(coef_ids=coef_ids)
                    self.coefficient_random_base = {}
                    self.coefficient_random_base_summary = {}

                # Interactions
                if len(self.interaction_names) > 0:
                    interaction_ids = self.fixed_interaction_names
                    if len(interaction_ids) > 0 and not self.covarying_fixef:
                        self.interaction_fixed_base, self.interaction_fixed_base_summary = self.initialize_interaction(interaction_ids=interaction_ids)
                        self.interaction_random_base = {}
                        self.interaction_random_base_summary = {}

                # RANDOM EFFECTS

                for i in range(len(self.rangf)):
                    gf = self.rangf[i]

                    # Intercept
                    if self.has_intercept[gf]:
                        if not self.covarying_ranef:
                            self.intercept_random_base[gf], self.intercept_random_base_summary[gf] = self.initialize_intercept(ran_gf=gf)

                    # Coefficients
                    coef_ids = self.coef_by_rangf.get(gf, [])
                    if len(coef_ids) > 0 and not self.covarying_ranef:
                        self.coefficient_random_base[gf], self.coefficient_random_base_summary[gf] = self.initialize_coefficient(
                            coef_ids=coef_ids,
                            ran_gf=gf,
                        )

                    # Interactions
                    interaction_ids = self.interaction_by_rangf.get(gf, [])
                    if len(interaction_ids) > 0 and not self.covarying_ranef:
                        self.interaction_random_base[gf], self.interaction_random_base_summary[
                            gf] = self.initialize_interaction(
                            interaction_ids=interaction_ids,
                            ran_gf=gf,
                        )

                # All IRF parameters
                for family in self.atomic_irf_names_by_family:
                    if family == 'DiracDelta':
                        continue

                    elif family == 'Exp':
                        self._initialize_base_irf_param('beta', family, lb=0., default=1.)

                    elif family == 'ExpRateGT1':
                        self._initialize_base_irf_param('beta', family, lb=1., default=2.)

                    elif family == 'Gamma':
                        self._initialize_base_irf_param('alpha', family, lb=0., default=1.)
                        self._initialize_base_irf_param('beta', family, lb=0., default=1.)

                    elif family in ['GammaKgt1', 'GammaShapeGT1']:
                        self._initialize_base_irf_param('alpha', family, lb=1., default=2.)
                        self._initialize_base_irf_param('beta', family, lb=0., default=1.)

                    elif family == 'ShiftedGamma':
                        self._initialize_base_irf_param('alpha', family, lb=0., default=2.)
                        self._initialize_base_irf_param('beta', family, lb=0., default=1.)
                        self._initialize_base_irf_param('delta', family, ub=0., default=-1.)

                    elif family in ['ShiftedGammaKgt1', 'ShiftedGammaShapeGT1']:
                        self._initialize_base_irf_param('alpha', family, lb=1., default=2.)
                        self._initialize_base_irf_param('beta', family, lb=0., default=1.)
                        self._initialize_base_irf_param('delta', family, ub=0., default=-1.)

                    elif family == 'Normal':
                        self._initialize_base_irf_param('mu', family, default=0.)
                        self._initialize_base_irf_param('sigma', family, lb=0., default=1.)

                    elif family == 'SkewNormal':
                        self._initialize_base_irf_param('mu', family, default=0.)
                        self._initialize_base_irf_param('sigma', family, lb=0., default=1.)
                        self._initialize_base_irf_param('alpha', family, default=1.)

                    elif family == 'EMG':
                        self._initialize_base_irf_param('mu', family, default=0.)
                        self._initialize_base_irf_param('sigma', family, lb=0., default=1.)
                        self._initialize_base_irf_param('beta', family, lb=0., default=1.)

                    elif family == 'BetaPrime':
                        self._initialize_base_irf_param('alpha', family, lb=0., default=1.)
                        self._initialize_base_irf_param('beta', family, lb=0., default=1.)

                    elif family == 'ShiftedBetaPrime':
                        self._initialize_base_irf_param('alpha', family, lb=0., default=1.)
                        self._initialize_base_irf_param('beta', family, lb=0., default=1.)
                        self._initialize_base_irf_param('delta', family, ub=0., default=-1.)

                    elif family == 'HRFSingleGamma':
                        self._initialize_base_irf_param('alpha', family, lb=1., default=6.)
                        self._initialize_base_irf_param('beta', family, lb=0., default=1.)

                    elif family == 'HRFDoubleGamma':
                        self._initialize_base_irf_param('alpha_main', family, lb=1., default=6.)
                        self._initialize_base_irf_param('beta', family, lb=0., default=1.)
                        self._initialize_base_irf_param('alpha_undershoot_offset', family, lb=0., default=10.)
                        self._initialize_base_irf_param('c', family, default=1./6.)

                    elif family == 'HRFDoubleGamma1':
                        self._initialize_base_irf_param('beta', family, lb=0., default=1.)

                    elif family == 'HRFDoubleGamma2':
                        self._initialize_base_irf_param('alpha', family, lb=1., default=6.)
                        self._initialize_base_irf_param('beta', family, lb=0., default=1.)

                    elif family == 'HRFDoubleGamma3':
                        self._initialize_base_irf_param('alpha', family, lb=1., default=6.)
                        self._initialize_base_irf_param('beta', family, lb=0., default=1.)
                        self._initialize_base_irf_param('c', family, default=1./6.)

                    elif family == 'HRFDoubleGamma4':
                        self._initialize_base_irf_param('alpha_main', family, lb=1., default=6.)
                        self._initialize_base_irf_param('alpha_undershoot', family, lb=1., default=16.)
                        self._initialize_base_irf_param('beta', family, lb=0., default=1.)
                        self._initialize_base_irf_param('c', family, default=1./6.)

                    elif family == 'HRFDoubleGamma5':
                        self._initialize_base_irf_param('alpha_main', family, lb=1., default=6.)
                        self._initialize_base_irf_param('alpha_undershoot', family, lb=1., default=16.)
                        self._initialize_base_irf_param('beta_main', family, lb=0., default=1.)
                        self._initialize_base_irf_param('beta_undershoot', family, lb=0., default=1.)
                        self._initialize_base_irf_param('c', family, default=1./6.)

                    elif family == 'HRFDoubleGammaUnconstrained':
                        self._initialize_base_irf_param('alpha_main', family, lb=1., default=6.)
                        self._initialize_base_irf_param('beta_main', family, lb=0., default=1.)
                        self._initialize_base_irf_param('alpha_undershoot', family, lb=0., default=16.)
                        self._initialize_base_irf_param('beta_undershoot', family, lb=0., default=1.)
                        self._initialize_base_irf_param('c', family, default=1./6.)

                    elif Formula.is_spline(family):
                        bases = Formula.bases(family)
                        spacing_power = Formula.spacing_power(family)

                        x_init = np.cumsum(np.ones(bases-1)) ** spacing_power
                        x_init *= self.max_tdelta / x_init[-1]
                        x_init[1:] -= x_init[:-1]

                        for param_name in Formula.irf_params(family):
                            if param_name.startswith('x'):
                                n = int(param_name[1:])
                                default = x_init[n-2]
                            else:
                                default = 0
                            self._initialize_base_irf_param(param_name, family, default=default)

    def _initialize_intercepts_coefficients_interactions(self):
        with self.sess.as_default():
            with self.sess.graph.as_default():

                # FIXED EFFECTS

                # Intercept
                if self.has_intercept[None]:
                    self.intercept_fixed = self.intercept_fixed_base
                    self.intercept_fixed_summary = self.intercept_fixed_base_summary
                    tf.summary.scalar(
                        'intercept',
                        self.intercept_fixed_summary,
                        collections=['params']
                    )
                    self._regularize(self.intercept_fixed, type='intercept', var_name='intercept')
                    self._add_convergence_tracker(self.intercept_fixed_summary, 'intercept_fixed')

                else:
                    self.intercept_fixed = self.intercept_fixed_base

                self.intercept = self.intercept_fixed
                self.intercept_summary = self.intercept_fixed_summary
                self.intercept_random = {}
                self.intercept_random_summary = {}
                self.intercept_random_means = {}


                # Coefficients
                fixef_ix = names2ix(self.fixed_coef_names, self.coef_names)

                coef_ids = self.coef_names
                self.coefficient_fixed = self._scatter_along_axis(
                    fixef_ix,
                    self.coefficient_fixed_base,
                    [len(coef_ids)]
                )
                self.coefficient_fixed_summary = self._scatter_along_axis(
                    fixef_ix,
                    self.coefficient_fixed_base_summary,
                    [len(coef_ids)]
                )
                self._regularize(self.coefficient_fixed, type='coefficient', var_name='coefficient')
                self._add_convergence_tracker(self.coefficient_fixed_summary, 'coefficient_fixed')

                for i in range(len(self.coef_names)):
                    tf.summary.scalar(
                        'coefficient' + '/%s' % self.coef_names[i],
                        self.coefficient_fixed_summary[i],
                        collections=['params']
                    )

                self.coefficient = self.coefficient_fixed
                self.coefficient_random = {}
                self.coefficient_random_summary = {}
                self.coefficient_random_means = {}
                self.coefficient = tf.expand_dims(self.coefficient, 0)
                coefficient_fixed = self.coefficient

                # Interactions
                fixef_ix = names2ix(self.fixed_interaction_names, self.interaction_names)
                if len(self.interaction_names) > 0:
                    interaction_ids = self.interaction_names
                    self.interaction_fixed = self._scatter_along_axis(
                        fixef_ix,
                        self.interaction_fixed_base,
                        [len(interaction_ids)]
                    )
                    self.interaction_fixed_summary = self._scatter_along_axis(
                        fixef_ix,
                        self.interaction_fixed_base_summary,
                        [len(interaction_ids)]
                    )
                    self._regularize(self.interaction_fixed, type='coefficient', var_name='interaction')
                    self._add_convergence_tracker(self.interaction_fixed_summary, 'interaction_fixed')

                    for i in range(len(self.interaction_names)):
                        tf.summary.scalar(
                            sn('interaction' + '/%s' % self.interaction_names[i]),
                            self.interaction_fixed_summary[i],
                            collections=['params']
                        )
                    self.interaction = self.interaction_fixed
                    self.interaction_random = {}
                    self.interaction_random_summary = {}
                    self.interaction_random_means = {}
                    self.interaction = tf.expand_dims(self.interaction, 0)
                    interaction_fixed = self.interaction

                # RANDOM EFFECTS

                for i in range(len(self.rangf)):
                    gf = self.rangf[i]
                    levels_ix = np.arange(self.rangf_n_levels[i] - 1)

                    # Random intercepts
                    if self.has_intercept[gf]:
                        intercept_random = self.intercept_random_base[gf]
                        intercept_random_summary = self.intercept_random_base_summary[gf]

                        intercept_random_means = tf.reduce_mean(intercept_random, axis=0, keepdims=True)
                        intercept_random_summary_means = tf.reduce_mean(intercept_random_summary, axis=0, keepdims=True)

                        intercept_random -= intercept_random_means
                        intercept_random_summary -= intercept_random_summary_means

                        self._regularize(intercept_random, type='ranef', var_name='intercept_by_%s' % gf)

                        intercept_random = self._scatter_along_axis(
                            levels_ix,
                            intercept_random,
                            [self.rangf_n_levels[i]]
                        )
                        intercept_random_summary = self._scatter_along_axis(
                            levels_ix,
                            intercept_random_summary,
                            [self.rangf_n_levels[i]]
                        )

                        self.intercept_random[gf] = intercept_random
                        self.intercept_random_summary[gf] = intercept_random_summary
                        self.intercept_random_means[gf] = tf.reduce_mean(intercept_random_summary, axis=0)

                        # Create record for convergence tracking
                        self._add_convergence_tracker(self.intercept_random_summary[gf], 'intercept_by_%s' %gf)

                        self.intercept += tf.gather(intercept_random, self.gf_y[:, i])

                        if self.log_random:
                            tf.summary.histogram(
                                sn('by_%s/intercept' % gf),
                                intercept_random_summary,
                                collections=['random']
                            )

                    # Random coefficients
                    coefs = self.coef_by_rangf.get(gf, [])
                    if len(coefs) > 0:
                        coef_ix = names2ix(coefs, self.coef_names)

                        coefficient_random = self.coefficient_random_base[gf]
                        coefficient_random_summary = self.coefficient_random_base_summary[gf]

                        coefficient_random_means = tf.reduce_mean(coefficient_random, axis=0, keepdims=True)
                        coefficient_random_summary_means = tf.reduce_mean(coefficient_random_summary, axis=0, keepdims=True)

                        coefficient_random -= coefficient_random_means
                        coefficient_random_summary -= coefficient_random_summary_means
                        self._regularize(coefficient_random, type='ranef', var_name='coefficient_by_%s' % gf)

                        coefficient_random = self._scatter_along_axis(
                            coef_ix,
                            self._scatter_along_axis(
                                levels_ix,
                                coefficient_random,
                                [self.rangf_n_levels[i], len(coefs)]
                            ),
                            [self.rangf_n_levels[i], len(self.coef_names)],
                            axis=1
                        )
                        coefficient_random_summary = self._scatter_along_axis(
                            coef_ix,
                            self._scatter_along_axis(
                                levels_ix,
                                coefficient_random_summary,
                                [self.rangf_n_levels[i], len(coefs)]
                            ),
                            [self.rangf_n_levels[i], len(self.coef_names)],
                            axis=1
                        )

                        self.coefficient_random[gf] = coefficient_random
                        self.coefficient_random_summary[gf] = coefficient_random_summary
                        self.coefficient_random_means[gf] = tf.reduce_mean(coefficient_random_summary, axis=0)

                        self._add_convergence_tracker(self.coefficient_random_summary[gf], 'coefficient_by_%s' %gf)

                        self.coefficient += tf.gather(coefficient_random, self.gf_y[:, i], axis=0)

                        if self.log_random:
                            for j in range(len(coefs)):
                                coef_name = coefs[j]
                                ix = coef_ix[j]
                                tf.summary.histogram(
                                    sn('by_%s/coefficient/%s' % (gf, coef_name)),
                                    coefficient_random_summary[:, ix],
                                    collections=['random']
                                )
                                
                    # Random interactions
                    if len(self.interaction_names) > 0:
                        interactions = self.interaction_by_rangf.get(gf, [])
                        if len(interactions) > 0:
                            interaction_ix = names2ix(interactions, self.interaction_names)

                            interaction_random = self.interaction_random_base[gf]
                            interaction_random_summary = self.interaction_random_base_summary[gf]

                            interaction_random_means = tf.reduce_mean(interaction_random, axis=0, keepdims=True)
                            interaction_random_summary_means = tf.reduce_mean(interaction_random_summary, axis=0, keepdims=True)

                            interaction_random -= interaction_random_means
                            interaction_random_summary -= interaction_random_summary_means
                            self._regularize(interaction_random, type='ranef', var_name='interaction_by_%s' % gf)

                            interaction_random = self._scatter_along_axis(
                                interaction_ix,
                                self._scatter_along_axis(
                                    levels_ix,
                                    interaction_random,
                                    [self.rangf_n_levels[i], len(interactions)]
                                ),
                                [self.rangf_n_levels[i], len(self.interaction_names)],
                                axis=1
                            )
                            interaction_random_summary = self._scatter_along_axis(
                                interaction_ix,
                                self._scatter_along_axis(
                                    levels_ix,
                                    interaction_random_summary,
                                    [self.rangf_n_levels[i], len(interactions)]
                                ),
                                [self.rangf_n_levels[i], len(self.interaction_names)],
                                axis=1
                            )

                            self.interaction_random[gf] = interaction_random
                            self.interaction_random_summary[gf] = interaction_random_summary
                            self.interaction_random_means[gf] = tf.reduce_mean(interaction_random_summary, axis=0)

                            self._add_convergence_tracker(self.interaction_random_summary[gf], 'interaction_by_%s' % gf)

                            self.interaction += tf.gather(interaction_random, self.gf_y[:, i], axis=0)

                            if self.log_random:
                                for j in range(len(interactions)):
                                    interaction_name = interactions[j]
                                    ix = interaction_ix[j]
                                    tf.summary.histogram(
                                        sn('by_%s/interaction/%s' % (gf, interaction_name)),
                                        interaction_random_summary[:, ix],
                                        collections=['random']
                                    )

    def _initialize_irf_lambdas(self):

        with self.sess.as_default():
            with self.sess.graph.as_default():
                def exponential(params):
                    return lambda x: exponential_irf(
                        params,
                        session=self.sess,
                        epsilon=self.epsilon
                    )(x)

                self.irf_lambdas['Exp'] = exponential
                self.irf_lambdas['ExpRateGT1'] = exponential

                def gamma(params):
                    return lambda x: gamma_irf(
                        params,
                        session=self.sess,
                        epsilon=self.epsilon,
                        validate_irf_args=self.validate_irf_args
                    )(x)

                self.irf_lambdas['Gamma'] = gamma
                self.irf_lambdas['SteepGamma'] = gamma
                self.irf_lambdas['GammaShapeGT1'] = gamma
                self.irf_lambdas['GammaKgt1'] = gamma
                self.irf_lambdas['HRFSingleGamma'] = gamma

                def shifted_gamma(params):
                    return lambda x: shifted_gamma_irf(
                        params,
                        session=self.sess,
                        epsilon=self.epsilon,
                        validate_irf_args=self.validate_irf_args
                    )(x)

                self.irf_lambdas['ShiftedGamma'] = shifted_gamma
                self.irf_lambdas['ShiftedGammaShapeGT1'] = shifted_gamma
                self.irf_lambdas['ShiftedGammaKgt1'] = shifted_gamma

                def normal(params):
                    return lambda x: normal_irf(
                        params,
                        session=self.sess
                    )(x)

                self.irf_lambdas['Normal'] = normal

                def skew_normal(params):
                    return lambda x: skew_normal_irf(
                        params,
                        session=self.sess
                    )(x)

                self.irf_lambdas['SkewNormal'] = skew_normal

                def emg(params):
                    return lambda x: emg_irf(
                        params,
                        session=self.sess
                    )(x)

                self.irf_lambdas['EMG'] = emg

                def beta_prime(params):
                    return lambda x: beta_prime_irf(
                        params,
                        session=self.sess,
                        epsilon=self.epsilon
                    )(x)

                self.irf_lambdas['BetaPrime'] = beta_prime

                def shifted_beta_prime(params):
                    return lambda x: shifted_beta_prime_irf(
                        params,
                        session=self.sess,
                        epsilon=self.epsilon
                    )(x)

                self.irf_lambdas['ShiftedBetaPrime'] = shifted_beta_prime

                def double_gamma_1(params):
                    return lambda x: double_gamma_1_irf(
                        params,
                        session=self.sess,
                        epsilon=self.epsilon,
                        validate_irf_args=self.validate_irf_args
                    )(x)

                self.irf_lambdas['HRFDoubleGamma1'] = double_gamma_1

                def double_gamma_2(params):
                    return lambda x: double_gamma_2_irf(
                        params,
                        session=self.sess,
                        epsilon=self.epsilon,
                        validate_irf_args=self.validate_irf_args
                    )(x)

                self.irf_lambdas['HRFDoubleGamma2'] = double_gamma_2

                def double_gamma_3(params):
                    return lambda x: double_gamma_3_irf(
                        params,
                        session=self.sess,
                        epsilon=self.epsilon,
                        validate_irf_args=self.validate_irf_args
                    )(x)

                self.irf_lambdas['HRFDoubleGamma3'] = double_gamma_3

                def double_gamma_4(params):
                    return lambda x: double_gamma_4_irf(
                        params,
                        session=self.sess,
                        epsilon=self.epsilon,
                        validate_irf_args=self.validate_irf_args
                    )(x)

                self.irf_lambdas['HRFDoubleGamma4'] = double_gamma_4

                def double_gamma_5(params):
                    return lambda x: double_gamma_5_irf(
                        params,
                        session=self.sess,
                        epsilon=self.epsilon,
                        validate_irf_args=self.validate_irf_args
                    )(x)

                self.irf_lambdas['HRFDoubleGamma5'] = double_gamma_5

    def _initialize_spline(self, order, bases, instantaneous=True, roughness_penalty=0.):
        def spline(params):
            target_shape = bases * 2 - 2 - (1-int(instantaneous))
            assert params.shape[1] == target_shape, 'Incorrect number of parameters for spline with bases "%d". Should be %s, got %s.' %(bases, target_shape)

            # Build knot locations
            c = params[:, 0:bases-1]
            c_endpoint_shape = [tf.shape(params)[0], 1, tf.shape(params)[2]]
            zero = tf.zeros(c_endpoint_shape, dtype=self.FLOAT_TF)
            c = tf.cumsum(tf.abs(tf.concat([zero, c], axis=1)), axis=1)
            c = tf.unstack(c, axis=2)

            # Build values at knots
            y = [params[:, bases-1:], zero]
            if not instantaneous:
                y = [zero] + y
            y = tf.concat(y, axis=1)
            y = tf.unstack(y, axis=2)

            assert len(c) == len(y), 'c and y coordinates of spline unpacked into lists of different lengths (%s and %s, respectively)' %(len(c), len(y))

            def apply_spline(x):
                splines = []

                if len(x.shape) == 1:
                    x = x[None, :, None]
                elif len(x.shape) == 2:
                    x = x[None, ...]
                if len(x.shape) != 3:
                    raise ValueError('Query to spline IRF must be exactly rank 3')

                for i in range(len(c)):
                    if order == 1:
                        rise = y[i][:,1:] - y[i][:,:-1]
                        run = c[i][:,1:] - c[i][:,:-1]
                        a_ = (rise / run)
                        self.rise_ = rise
                        self.run_ = run
                        self.a_ = a_
                        c_ = c[i][:,:-1]

                        out = lambda x: tf.reduce_sum(tf.cast(x >= c_, dtype=self.FLOAT_TF) * (x - c_) * a_, axis=2, keepdims=True)

                    else:
                        if c[i].shape[0] == 1:
                            c_ = tf.tile(c[i][..., None], [tf.shape(x)[0], 1, 1])
                        else:
                            c_ = c[i][..., None]
                        if y[i].shape[0] == 1:
                            y_ = tf.tile(y[i][..., None], [tf.shape(x)[0], 1, 1])
                        else:
                            y_ = y[i][..., None]

                        out = lambda x: interpolate_spline(
                            c_,
                            y_,
                            x,
                            order,
                            regularization_weight=roughness_penalty
                        )

                    splines.append(out)

                out = tf.concat([s(x) for s in splines], axis=2)
                # out = tf.where(x <= self.max_tdelta, out, tf.zeros_like(out))

                return out

            return apply_spline

        return spline

    def _get_irf_lambda(self, family):
        if family in self.irf_lambdas:
            return self.irf_lambdas[family]
        elif Formula.is_spline(family):
            order = Formula.order(family)
            bases = Formula.bases(family)
            instantaneous = Formula.instantaneous(family)
            roughness_penalty = Formula.roughness_penalty(family)
            return self._initialize_spline(
                order,
                bases,
                instantaneous=instantaneous,
                roughness_penalty=roughness_penalty
            )
        else:
            raise ValueError('No IRF lamdba found for family "%s"' % family)

    def _initialize_irf_params(self):
        with self.sess.as_default():
            with self.sess.graph.as_default():
                for family in self.atomic_irf_names_by_family:
                    if family == 'DiracDelta':
                        continue

                    irf_ids = self.atomic_irf_names_by_family[family]

                    params = []
                    params_summary = []
                    params_fixed = []
                    params_fixed_summary = []
                    params_random = {}
                    params_random_summary = {}

                    for param_name in Formula.irf_params(family):
                        param_vals = self._initialize_irf_param(param_name, family)
                        params.append(param_vals[0])

                        params_summary.append(param_vals[1])
                        if param_vals[2] is not None:
                            params_fixed.append(param_vals[2])
                        if param_vals[3] is not None:
                            params_fixed_summary.append(param_vals[3])
                            self._add_convergence_tracker(param_vals[3], 'irf_%s_%s' % (family, param_name))

                        if param_vals[4] is not None and param_vals[5] is not None:
                            assert(set(param_vals[4].keys()) == set(param_vals[5].keys()))

                            for gf in param_vals[4].keys():
                                if gf not in params_random:
                                    params_random[gf] = []
                                params_random[gf].append(param_vals[4][gf])

                                if gf not in params_random_summary:
                                    params_random_summary[gf] = []
                                params_random_summary[gf].append(param_vals[5][gf])
                                self._add_convergence_tracker(param_vals[5][gf], 'irf_%s_%s_by_%s' % (family, param_name, gf))

                    has_random_irf = False
                    for param in params:
                        if not param.shape.is_fully_defined():
                            has_random_irf = True
                            break
                    if has_random_irf:
                        for i in range(len(params)):
                            param = params[i]
                            if param.shape.is_fully_defined():
                                assert param.shape[0] == 1, 'Parameter with shape %s not broadcastable to batch length' %param.shape
                                params[i] =  tf.tile(param, [tf.shape(self.time_y)[0], 1])

                    params = tf.stack(params, axis=1)
                    params_summary = tf.stack(params_summary, axis=1)
                    params_fixed = tf.stack(params_fixed, axis=1)
                    params_fixed_summary = tf.stack(params_fixed_summary, axis=1)
                    for gf in params_random:
                        params_random[gf] = tf.stack(params_random[gf], axis=1)

                    for i in range(len(irf_ids)):
                        id = irf_ids[i]
                        ix = names2ix(id, self.atomic_irf_names_by_family[family])
                        assert id not in self.irf_params, 'Duplicate IRF node name already in self.irf_params'
                        self.irf_params[id] = tf.gather(params, ix, axis=2)
                        self.irf_params_summary[id] = tf.gather(params_summary, ix, axis=2)
                        trainable_param_ix = names2ix(self.atomic_irf_param_trainable_by_family[family][id], Formula.irf_params(family))
                        if len(trainable_param_ix) > 0:
                            self.irf_params_fixed[id] = tf.gather(tf.gather(params_fixed, ix, axis=2), trainable_param_ix, axis=1)
                            self.irf_params_fixed_summary[id] = tf.gather(tf.gather(params_fixed_summary, ix, axis=2), trainable_param_ix, axis=1)
                            for gf in params_random:
                                if gf not in self.irf_params_random:
                                    self.irf_params_random[gf] = {}
                                self.irf_params_random[gf][id] = tf.gather(tf.gather(params_random[gf], ix, axis=2), trainable_param_ix, axis=1)
                                if gf not in self.irf_params_random_summary:
                                    self.irf_params_random_summary[gf] = {}
                                self.irf_params_random_summary[gf][id] = tf.gather(tf.gather(params_random_summary[gf], ix, axis=2), trainable_param_ix, axis=1)

    def _initialize_irf_param(self, param_name, family):
        with self.sess.as_default():
            with self.sess.graph.as_default():
                irf_ids = self.atomic_irf_names_by_family[family]
                param_mean = self.irf_params_means[family][param_name]
                param_lb = self.irf_params_lb[family][param_name]
                param_ub = self.irf_params_ub[family][param_name]
                param_mean_unconstrained = self.irf_params_means_unconstrained[family][param_name]
                trainable = self.atomic_irf_param_trainable_by_family[family]

                trainable_ix, untrainable_ix = self._compute_trainable_untrainable_ix(
                    param_name,
                    irf_ids,
                    trainable=trainable
                )

                dim = len(trainable_ix)
                trainable_means = tf.expand_dims(tf.gather(param_mean_unconstrained, trainable_ix), 0)

                # Initialize trainable IRF parameters as trainable variables
                if dim > 0:
                    param_fixed = self.irf_params_fixed_base[family][param_name]
                    param_fixed_summary = self.irf_params_fixed_base_summary[family][param_name]

                    if param_lb is not None and param_ub is None:
                        param_fixed = param_lb + self.epsilon + tf.nn.softplus(param_fixed)
                        param_fixed_summary = param_lb + self.epsilon + tf.nn.softplus(param_fixed_summary)
                    elif param_lb is None and param_ub is not None:
                        param_fixed = param_ub - self.epsilon - tf.nn.softplus(param_fixed)
                        param_fixed_summary = param_ub - self.epsilon - tf.nn.softplus(param_fixed_summary)
                    elif param_lb is not None and param_ub is not None:
                        param_fixed = self._softplus_sigmoid(param_fixed, a=param_lb, b=param_ub)
                        param_fixed_summary = self._softplus_sigmoid(param_fixed_summary, a=param_lb, b=param_ub)

                    self._regularize(param_fixed, trainable_means, type='irf', var_name=param_name)
                else:
                    param_fixed = param_fixed_summary = None

                for i in range(dim):
                    tf.summary.scalar(
                        sn('%s/%s' % (param_name, irf_ids[i])),
                        param_fixed_summary[0, i],
                        collections=['params']
                    )

                # Initialize untrainable IRF parameters as constants
                param_untrainable = tf.expand_dims(
                    tf.gather(
                        tf.ones((len(irf_ids),), dtype=self.FLOAT_TF) * param_mean,
                        untrainable_ix)
                    ,
                    axis=0
                )

                param = param_fixed
                param_summary = param_fixed_summary

                # Process any random IRF parameters
                irf_by_rangf = {}
                for id in irf_ids:
                    for gf in self.irf_by_rangf:
                        if id in self.irf_by_rangf[gf]:
                            if gf not in irf_by_rangf:
                                irf_by_rangf[gf] = []
                            irf_by_rangf[gf].append(id)

                param_random_by_rangf = {}
                param_random_summary_by_rangf = {}

                if len(irf_by_rangf) > 0:
                   for i, gf in enumerate([x for x in self.rangf if x in irf_by_rangf]):
                        irf_ids_ran = [x for x in irf_by_rangf[gf] if param_name in trainable[x]]
                        if len(irf_ids_ran):
                            irfs_ix = names2ix(irf_by_rangf[gf], irf_ids)
                            levels_ix = np.arange(self.rangf_n_levels[i] - 1)

                            param_random = self._center_and_constrain(
                                self.irf_params_random_base[gf][family][param_name],
                                tf.gather(param_fixed, irfs_ix, axis=1),
                                lb=param_lb,
                                ub=param_ub
                            )
                            param_random_summary = self._center_and_constrain(
                                self.irf_params_random_base_summary[gf][family][param_name],
                                tf.gather(param_summary, irfs_ix, axis=1),
                                lb=param_lb,
                                ub=param_ub
                            )

                            self._regularize(param_random, type='ranef', var_name='%s_by_%s' % (param_name, gf))

                            param_random = self._scatter_along_axis(
                                irfs_ix,
                                self._scatter_along_axis(
                                    levels_ix,
                                    param_random,
                                    [self.rangf_n_levels[i], len(irfs_ix)]
                                ),
                                [self.rangf_n_levels[i], len(irfs_ix)],
                                axis=1
                            )
                            param_random_summary = self._scatter_along_axis(
                                irfs_ix,
                                self._scatter_along_axis(
                                    levels_ix,
                                    param_random_summary,
                                    [self.rangf_n_levels[i], len(irfs_ix)]
                                ),
                                [self.rangf_n_levels[i], len(irfs_ix)],
                                axis=1
                            )

                            param_random_by_rangf[gf] = param_random
                            param_random_summary_by_rangf[gf] = param_random_summary
                            if gf not in self.irf_params_random_means:
                                self.irf_params_random_means[gf] = {}
                            if family not in self.irf_params_random_means[gf]:
                                self.irf_params_random_means[gf][family] = {}
                            self.irf_params_random_means[gf][family][param_name] = tf.reduce_mean(param_random_summary, axis=0)

                            param += tf.gather(param_random, self.gf_y[:, i], axis=0)

                            if self.log_random:
                                for j in range(len(irf_by_rangf[gf])):
                                    irf_name = irf_by_rangf[gf][j]
                                    ix = irfs_ix[j]
                                    tf.summary.histogram(
                                        'by_%s/%s/%s' % (gf, param_name, irf_name),
                                        param_random_summary[:, ix],
                                        collections=['random']
                                    )
                        else:
                            param_random = param_random_summary = None

                # Combine trainable and untrainable parameters
                if len(untrainable_ix) > 0:
                    if len(trainable_ix) > 0:
                        param = tf.concat([param, param_untrainable], axis=1)
                        param_summary = tf.concat([param_summary, param_untrainable], axis=1)
                    else:
                        param = param_untrainable
                        param_summary = param_untrainable

                    param = tf.gather(param, np.concatenate([trainable_ix, untrainable_ix]), axis=1)
                param_summary = tf.gather(param_summary, np.concatenate([trainable_ix, untrainable_ix]), axis=1)

                return param, param_summary, param_fixed, param_fixed_summary, param_random_by_rangf, param_random_summary_by_rangf

    def _initialize_base_irf_param(self, param_name, family, lb=None, ub=None, default=0.):
        with self.sess.as_default():
            with self.sess.graph.as_default():
                irf_ids = self.atomic_irf_names_by_family[family]
                param_init = self.atomic_irf_param_init_by_family[family]
                param_trainable = self.atomic_irf_param_trainable_by_family[family]

                # Process and store initial/prior means
                param_mean = self._get_mean_init_vector(irf_ids, param_name, param_init, default=default)
                param_mean_unconstrained, param_lb, param_ub = self._process_mean(param_mean, lb=lb, ub=ub)

                if family not in self.irf_params_means:
                    self.irf_params_means[family] = {}
                self.irf_params_means[family][param_name] = param_mean

                if family not in self.irf_params_means_unconstrained:
                    self.irf_params_means_unconstrained[family] = {}
                self.irf_params_means_unconstrained[family][param_name] = param_mean_unconstrained

                if family not in self.irf_params_lb:
                    self.irf_params_lb[family] = {}
                self.irf_params_lb[family][param_name] = param_lb

                if family not in self.irf_params_ub:
                    self.irf_params_ub[family] = {}
                self.irf_params_ub[family][param_name] = param_ub


                # Select out irf IDs for which this param is trainable
                trainable_ix, untrainable_ix = self._compute_trainable_untrainable_ix(
                    param_name,
                    irf_ids,
                    trainable=param_trainable
                )
                trainable_means = tf.expand_dims(tf.gather(param_mean_unconstrained, trainable_ix), axis=0)


                if not self.covarying_fixef:
                    # Initialize and store fixed params on the unconstrained space
                    if len(trainable_ix) > 0:
                        param_fixed_base, param_fixed_base_summary = self.initialize_irf_param_unconstrained(
                            param_name,
                            [x for x in irf_ids if param_name in param_trainable[x]],
                            mean=trainable_means
                        )

                        if family not in self.irf_params_fixed_base:
                            self.irf_params_fixed_base[family] = {}
                        self.irf_params_fixed_base[family][param_name] = param_fixed_base

                        if family not in self.irf_params_fixed_base_summary:
                            self.irf_params_fixed_base_summary[family] = {}
                        self.irf_params_fixed_base_summary[family][param_name] = param_fixed_base_summary


                if not self.covarying_ranef:
                    # Initialize and store random params on the unconstrained space
                    irf_by_rangf = {}
                    for id in irf_ids:
                        for gf in self.irf_by_rangf:
                            if id in self.irf_by_rangf[gf]:
                                if gf not in irf_by_rangf:
                                    irf_by_rangf[gf] = []
                                irf_by_rangf[gf].append(id)

                    for gf in irf_by_rangf:
                        irf_ids_ran = [x for x in irf_by_rangf[gf] if param_name in param_trainable[x]]
                        if len(irf_ids_ran) > 0:
                            param_random_base, param_random_base_summary = self.initialize_irf_param_unconstrained(
                                param_name,
                                [x for x in irf_by_rangf[gf] if param_name in param_trainable[x]],
                                mean=0.,
                                ran_gf=gf
                            )

                            if gf not in self.irf_params_random_base:
                                self.irf_params_random_base[gf] = {}
                            if family not in self.irf_params_random_base[gf]:
                                self.irf_params_random_base[gf][family] = {}
                            self.irf_params_random_base[gf][family][param_name] = param_random_base

                            if gf not in self.irf_params_random_base_summary:
                                self.irf_params_random_base_summary[gf] = {}
                            if family not in self.irf_params_random_base_summary[gf]:
                                self.irf_params_random_base_summary[gf][family] = {}
                            self.irf_params_random_base_summary[gf][family][param_name] = param_random_base_summary

    def _initialize_joint_distributions(self):
        with self.sess.as_default():
            with self.sess.graph.as_default():

                # FIXED EFFECTS

                if self.covarying_fixef:
                    joint_fixed_means = []
                    joint_fixed_sds = []
                    joint_fixed_ix = {}

                    i = 0

                    # Intercept
                    if self.has_intercept[None]:
                        joint_fixed_means.append(tf.expand_dims(self.intercept_init_tf, axis=0))
                        joint_fixed_sds.append(tf.expand_dims(self.intercept_joint_sd, axis=0))
                        joint_fixed_ix['intercept'] = (i, i + 1)
                        i += 1

                    # Coefficients
                    coef_ids = self.fixed_coef_names
                    if len(coef_ids) > 0:
                        joint_fixed_means.append(tf.zeros((len(coef_ids), ), dtype=self.FLOAT_TF))
                        joint_fixed_sds.append(tf.ones((len(coef_ids), ), dtype=self.FLOAT_TF) * self.coef_joint_sd)
                        joint_fixed_ix['coefficient'] = (i, i + len(coef_ids))
                        i += len(coef_ids)

                    # Interactions
                    interaction_ids = self.fixed_interaction_names
                    if len(interaction_ids) > 0:
                        joint_fixed_means.append(tf.zeros((len(interaction_ids),), dtype=self.FLOAT_TF))
                        joint_fixed_sds.append(tf.ones((len(interaction_ids),), dtype=self.FLOAT_TF) * self.coef_joint_sd)
                        joint_fixed_ix['interaction'] = (i, i + len(interaction_ids))
                        i += len(interaction_ids)

                    # IRF Parameters
                    for family in sorted(list(self.atomic_irf_names_by_family.keys())):
                        if family not in joint_fixed_ix:
                            joint_fixed_ix[family] = {}
                        for param_name in Formula.irf_params(family):
                            irf_ids = self.atomic_irf_names_by_family[family]
                            param_trainable = self.atomic_irf_param_trainable_by_family[family]

                            trainable_ix, untrainable_ix = self._compute_trainable_untrainable_ix(
                                param_name,
                                irf_ids,
                                trainable=param_trainable
                            )

                            if len(trainable_ix) > 0:
                                joint_fixed_means.append(
                                    tf.gather(
                                        self.irf_params_means_unconstrained[family][param_name],
                                        trainable_ix
                                    )
                                )
                                joint_fixed_sds.append(
                                    tf.ones((len(trainable_ix),), dtype=self.FLOAT_TF) * self.irf_param_joint_sd
                                )
                                joint_fixed_ix[family][param_name] = (i,  i + len(trainable_ix))
                                i += len(trainable_ix)
                            else:
                                joint_fixed_ix[family][param_name] = None

                    joint_fixed_means = tf.concat(joint_fixed_means, axis=0)
                    joint_fixed_sds = tf.concat(joint_fixed_sds, axis=0)

                    self.joint_fixed, self.joint_fixed_summary = self.initialize_joint_distribution(
                        joint_fixed_means,
                        joint_fixed_sds,
                    )

                    self.joint_fixed_ix = joint_fixed_ix

                # RANDOM EFFECTS

                if self.covarying_ranef:
                    joint_random = {}
                    joint_random_summary = {}
                    joint_random_means = {}
                    joint_random_sds = {}
                    joint_random_ix = {}

                    for i, gf in enumerate(self.rangf):
                        joint_random_means[gf] = []
                        joint_random_sds[gf] = []
                        joint_random_ix[gf] = {}
                        n_levels = self.rangf_n_levels[i] - 1

                        i = 0

                        # Intercepts
                        if self.has_intercept[gf]:
                            joint_random_means[gf].append(tf.zeros([n_levels,], dtype=self.FLOAT_TF))
                            joint_random_sds[gf].append(tf.ones([n_levels,], dtype=self.FLOAT_TF) * self.intercept_joint_sd)
                            joint_random_ix[gf]['intercept'] = (i, i + n_levels)
                            i += n_levels

                        # Coefficients
                        coef_ids = self.coef_by_rangf.get(gf, [])
                        if len(coef_ids) > 0:
                            joint_random_means[gf].append(tf.zeros([n_levels * len(coef_ids)], dtype=self.FLOAT_TF))
                            joint_random_sds[gf].append(tf.ones([n_levels * len(coef_ids)], dtype=self.FLOAT_TF) * self.coef_joint_sd)
                            joint_random_ix[gf]['coefficient'] = (i, i + n_levels * len(coef_ids))
                            i += n_levels * len(coef_ids)

                        # Interactions
                        interaction_ids = self.interaction_by_rangf.get(gf, [])
                        if len(interaction_ids) > 0:
                            joint_random_means[gf].append(tf.zeros([n_levels * len(interaction_ids)], dtype=self.FLOAT_TF))
                            joint_random_sds[gf].append(
                                tf.ones([n_levels * len(interaction_ids)], dtype=self.FLOAT_TF) * self.coef_joint_sd)
                            joint_random_ix[gf]['interaction'] = (i, i + n_levels * len(interaction_ids))
                            i += n_levels * len(interaction_ids)

                        for family in sorted(list(self.atomic_irf_names_by_family.keys())):
                            for param_name in Formula.irf_params(family):
                                irf_ids_src = self.atomic_irf_names_by_family[family]

                                irf_ids = []
                                for id in irf_ids_src:
                                    if gf in self.irf_by_rangf and id in self.irf_by_rangf[gf]:
                                        irf_ids.append(id)

                                if len(irf_ids) > 0:
                                    if family not in joint_random_ix[gf]:
                                        joint_random_ix[gf][family] = {}
                                    param_trainable = self.atomic_irf_param_trainable_by_family[family]

                                    trainable_ix, untrainable_ix = self._compute_trainable_untrainable_ix(
                                        param_name,
                                        irf_ids,
                                        trainable=param_trainable
                                    )

                                    if len(trainable_ix) > 0:
                                        joint_random_means[gf].append(
                                            tf.zeros([n_levels * len(trainable_ix)], dtype=self.FLOAT_TF)
                                        )
                                        joint_random_sds[gf].append(
                                            tf.ones([n_levels * len(trainable_ix)], dtype=self.FLOAT_TF) * self.irf_param_joint_sd
                                        )
                                        joint_random_ix[gf][family][param_name] = (i, i + n_levels * len(trainable_ix))
                                        i += n_levels * len(trainable_ix)
                                    else:
                                        joint_random_ix[gf][family][param_name] = None

                        joint_random_means[gf] = tf.concat(joint_random_means[gf], axis=0)
                        joint_random_sds[gf] = tf.concat(joint_random_sds[gf], axis=0)

                        joint_random[gf], joint_random_summary[gf] = self.initialize_joint_distribution(
                            joint_random_means[gf],
                            joint_random_sds[gf],
                            ran_gf=gf
                        )

                    self.joint_random = joint_random
                    self.joint_random_summary = joint_random_summary
                    self.joint_random_ix = joint_random_ix

    def _initialize_joint_distribution_slices(self):
        with self.sess.as_default():
            with self.sess.graph.as_default():
                if self.covarying_fixef:
                    if self.has_intercept[None]:
                        s, e = self.joint_fixed_ix['intercept']
                        self.intercept_fixed_base = self.joint_fixed[s]
                        self.intercept_fixed_base_summary = self.joint_fixed_summary[s]

                    s, e = self.joint_fixed_ix['coefficient']
                    self.coefficient_fixed_base = self.joint_fixed[s:e]
                    self.coefficient_fixed_base_summary = self.joint_fixed_summary[s:e]

                    s, e = self.joint_fixed_ix['interaction']
                    self.interaction_fixed_base = self.joint_fixed[s:e]
                    self.interaction_fixed_base_summary = self.joint_fixed_summary[s:e]

                    for family in sorted(list(self.atomic_irf_names_by_family.keys())):
                        if family not in self.irf_params_fixed_base:
                            self.irf_params_fixed_base[family] = {}
                        if family not in self.irf_params_fixed_base_summary:
                            self.irf_params_fixed_base_summary[family] = {}
                        for param_name in Formula.irf_params(family):
                            bounds = self.joint_fixed_ix[family][param_name]
                            if bounds is not None:
                                s, e = bounds
                                self.irf_params_fixed_base[family][param_name] = tf.expand_dims(self.joint_fixed[s:e], axis=0)
                                self.irf_params_fixed_base_summary[family][param_name] = tf.expand_dims(self.joint_fixed_summary[s:e], axis=0)

                if self.covarying_ranef:
                    for i, gf in enumerate(self.rangf):
                        rangf_n_levels = self.rangf_n_levels[i] - 1

                        if self.has_intercept[gf]:
                            if gf not in self.intercept_random_base:
                                self.intercept_random_base[gf] = {}
                            if gf not in self.intercept_random_base_summary:
                                self.intercept_random_base_summary[gf] = {}
                            s, e = self.joint_random_ix[gf]['intercept']
                            self.intercept_random_base[gf] = self.joint_random[gf][s:e]
                            self.intercept_random_base_summary[gf] = self.joint_random_summary[gf][s:e]

                        coef_ids = self.coef_by_rangf.get(gf, [])
                        if len(coef_ids) > 0:
                            if gf not in self.coefficient_random_base:
                                self.coefficient_random_base[gf] = {}
                            if gf not in self.coefficient_random_base_summary:
                                self.coefficient_random_base_summary[gf] = {}
                            s, e = self.joint_random_ix[gf]['coefficient']
                            self.coefficient_random_base[gf] = tf.reshape(
                                self.joint_random[gf][s:e],
                                [rangf_n_levels, len(coef_ids)]
                            )
                            self.coefficient_random_base_summary[gf] = tf.reshape(
                                self.joint_random_summary[gf][s:e],
                                [rangf_n_levels, len(coef_ids)]
                            )

                        interaction_ids = self.interaction_by_rangf.get(gf, [])
                        if len(interaction_ids) > 0:
                            if gf not in self.interaction_random_base:
                                self.interaction_random_base[gf] = {}
                            if gf not in self.interaction_random_base_summary:
                                self.interaction_random_base_summary[gf] = {}
                            s, e = self.joint_random_ix[gf]['interaction']
                            self.interaction_random_base[gf] = tf.reshape(
                                self.joint_random[gf][s:e],
                                [rangf_n_levels, len(interaction_ids)]
                            )
                            self.interaction_random_base_summary[gf] = tf.reshape(
                                self.joint_random_summary[gf][s:e],
                                [rangf_n_levels, len(interaction_ids)]
                            )

                        if gf not in self.irf_params_random_base:
                            self.irf_params_random_base[gf] = {}
                        if gf not in self.irf_params_random_base_summary:
                            self.irf_params_random_base_summary[gf] = {}

                        for family in sorted(list(self.atomic_irf_names_by_family.keys())):
                            irf_ids_src = self.atomic_irf_names_by_family[family]

                            irf_ids = []
                            for id in irf_ids_src:
                                if gf in self.irf_by_rangf and id in self.irf_by_rangf[gf]:
                                    irf_ids.append(id)

                            if len(irf_ids) > 0:
                                if family not in self.irf_params_random_base[gf]:
                                    self.irf_params_random_base[gf][family] = {}
                                if family not in self.irf_params_random_base_summary[gf]:
                                    self.irf_params_random_base_summary[gf][family] = {}
                                for param_name in Formula.irf_params(family):
                                    if gf in self.irf_by_rangf:
                                        if param_name not in self.irf_params_random_base[gf][family]:
                                            self.irf_params_random_base[gf][family][param_name] = {}
                                        if param_name not in self.irf_params_random_base_summary[gf][family]:
                                            self.irf_params_random_base_summary[gf][family][param_name] = {}

                                        bounds = self.joint_random_ix[gf][family][param_name]
                                        if bounds is not None:
                                            s, e = bounds
                                            self.irf_params_random_base[gf][family][param_name] = tf.reshape(
                                                self.joint_random[gf][s:e],
                                                [rangf_n_levels, len(irf_ids)]
                                            )
                                            self.irf_params_random_base_summary[gf][family][param_name] = tf.reshape(
                                                self.joint_random_summary[gf][s:e],
                                                [rangf_n_levels, len(irf_ids)]
                                            )

    def _initialize_parameter_tables(self):
        with self.sess.as_default():
            with self.sess.graph.as_default():
                parameter_table_fixed_keys = []
                parameter_table_fixed_values = []
                if self.has_intercept[None]:
                    parameter_table_fixed_keys.append('intercept')
                    parameter_table_fixed_values.append(
                        tf.expand_dims(self.intercept_fixed, axis=0)
                    )
                for coef_name in self.fixed_coef_names:
                    coef_name_str = 'coefficient_' + coef_name
                    parameter_table_fixed_keys.append(coef_name_str)
                parameter_table_fixed_values.append(
                    tf.gather(self.coefficient_fixed, names2ix(self.fixed_coef_names, self.coef_names))
                )
                if len(self.fixed_interaction_names) > 0:
                    for interaction_name in self.fixed_interaction_names:
                        interaction_name_str = 'interaction_' + interaction_name
                        parameter_table_fixed_keys.append(interaction_name_str)
                    parameter_table_fixed_values.append(
                        tf.gather(self.interaction_fixed, names2ix(self.fixed_interaction_names, self.interaction_names))
                    )
                for irf_id in self.irf_params_fixed:
                    family = self.atomic_irf_family_by_name[irf_id]
                    for param in self.atomic_irf_param_trainable_by_family[family][irf_id]:
                        param_ix = names2ix(param, Formula.irf_params(family))
                        parameter_table_fixed_keys.append(param + '_' + irf_id)
                        parameter_table_fixed_values.append(
                            tf.squeeze(
                                tf.gather(self.irf_params_fixed[irf_id], param_ix, axis=1),
                                axis=(0, 2)
                            )
                        )

                self.parameter_table_fixed_keys = parameter_table_fixed_keys
                self.parameter_table_fixed_values = tf.concat(parameter_table_fixed_values, 0)

                parameter_table_random_keys = []
                parameter_table_random_rangf = []
                parameter_table_random_rangf_levels = []
                parameter_table_random_values = []

                if len(self.rangf) > 0:
                    for i in range(len(self.rangf)):
                        gf = self.rangf[i]
                        levels = sorted(self.rangf_map_ix_2_levelname[i][:-1])
                        levels_ix = names2ix([self.rangf_map[i][level] for level in levels], range(self.rangf_n_levels[i]))
                        if self.has_intercept[gf]:
                            for level in levels:
                                parameter_table_random_keys.append('intercept')
                                parameter_table_random_rangf.append(gf)
                                parameter_table_random_rangf_levels.append(level)
                            parameter_table_random_values.append(
                                tf.gather(self.intercept_random[gf], levels_ix)
                            )
                        if gf in self.coefficient_random:
                            coef_names = self.coef_by_rangf.get(gf, [])
                            for coef_name in coef_names:
                                coef_ix = names2ix(coef_name, self.coef_names)
                                coef_name_str = 'coefficient_' + coef_name
                                for level in levels:
                                    parameter_table_random_keys.append(coef_name_str)
                                    parameter_table_random_rangf.append(gf)
                                    parameter_table_random_rangf_levels.append(level)
                                parameter_table_random_values.append(
                                    tf.squeeze(
                                        tf.gather(
                                            tf.gather(self.coefficient_random[gf], coef_ix, axis=1),
                                            levels_ix
                                        )
                                    )
                                )
                        if len(self.interaction_names) > 0:
                            if gf in self.interaction_random:
                                interaction_names = self.interaction_by_rangf.get(gf, [])
                                for interaction_name in interaction_names:
                                    interaction_ix = names2ix(interaction_name, self.interaction_names)
                                    interaction_name_str = 'interaction_' + interaction_name
                                    for level in levels:
                                        parameter_table_random_keys.append(interaction_name_str)
                                        parameter_table_random_rangf.append(gf)
                                        parameter_table_random_rangf_levels.append(level)
                                    parameter_table_random_values.append(
                                        tf.squeeze(
                                            tf.gather(
                                                tf.gather(self.interaction_random[gf], interaction_ix, axis=1),
                                                levels_ix
                                            )
                                        )
                                    )
                        if gf in self.irf_params_random:
                            for irf_id in self.irf_params_random[gf]:
                                family = self.atomic_irf_family_by_name[irf_id]
                                for param in self.atomic_irf_param_trainable_by_family[family][irf_id]:
                                    param_ix = names2ix(param, Formula.irf_params(family))
                                    for level in levels:
                                        parameter_table_random_keys.append(param + '_' + irf_id)
                                        parameter_table_random_rangf.append(gf)
                                        parameter_table_random_rangf_levels.append(level)
                                    parameter_table_random_values.append(
                                        tf.squeeze(
                                            tf.gather(
                                                tf.gather(self.irf_params_random[gf][irf_id], param_ix, axis=1),
                                                levels_ix,
                                            )
                                        )
                                    )

                    self.parameter_table_random_keys = parameter_table_random_keys
                    self.parameter_table_random_rangf = parameter_table_random_rangf
                    self.parameter_table_random_rangf_levels = parameter_table_random_rangf_levels
                    self.parameter_table_random_values = tf.concat(parameter_table_random_values, 0)

    def _initialize_random_mean_vector(self):
        with self.sess.as_default():
            with self.sess.graph.as_default():
                if len(self.rangf) > 0:
                    means = []
                    for gf in sorted(list(self.intercept_random_means.keys())):
                        means.append(tf.expand_dims(self.intercept_random_means[gf], 0))
                    for gf in sorted(list(self.coefficient_random_means.keys())):
                        means.append(self.coefficient_random_means[gf])
                    if len(self.interaction_names) > 0:
                        for gf in sorted(list(self.interaction_random_means.keys())):
                            means.append(self.interaction_random_means[gf])
                    for gf in sorted(list(self.irf_params_random_means.keys())):
                        for family in sorted(list(self.irf_params_random_means[gf].keys())):
                            for param_name in sorted(list(self.irf_params_random_means[gf][family].keys())):
                                means.append(self.irf_params_random_means[gf][family][param_name])

                    self.random_means = tf.concat(means, axis=0)

    def _initialize_irfs(self, t):
        with self.sess.as_default():
            with self.sess.graph.as_default():
                if t.family is None:
                    self.irf[t.name()] = []
                elif t.family == 'Terminal':
                    coef_name = self.node_table[t.name()].coef_id()
                    coef_ix = names2ix(coef_name, self.coef_names)

                    assert t.name() not in self.irf, 'Duplicate IRF node name already in self.irf'
                    self.irf[t.name()] = self.irf[t.p.name()][:]

                    assert not t.name() in self.irf_mc, 'Duplicate IRF node name already in self.irf_mc'
                    self.irf_mc[t.name()] = {
                        'atomic': {
                            'scaled': self.irf_mc[t.p.name()]['atomic']['unscaled'] * tf.gather(self.coefficient_fixed, coef_ix),
                            'unscaled': self.irf_mc[t.p.name()]['atomic']['unscaled']
                        },
                        'composite': {
                            'scaled': self.irf_mc[t.p.name()]['composite']['unscaled'] * tf.gather(self.coefficient_fixed, coef_ix),
                            'unscaled': self.irf_mc[t.p.name()]['composite']['unscaled']
                        }
                    }

                    assert not t.name() in self.irf_plot, 'Duplicate IRF node name already in self.irf_plot'
                    self.irf_plot[t.name()] = {
                        'atomic': {
                            'scaled': self.irf_plot[t.p.name()]['atomic']['unscaled'] * tf.gather(self.coefficient_fixed_summary, coef_ix),
                            'unscaled': self.irf_plot[t.p.name()]['atomic']['unscaled']
                        },
                        'composite': {
                            'scaled': self.irf_plot[t.p.name()]['composite']['unscaled'] * tf.gather(self.coefficient_fixed_summary, coef_ix),
                            'unscaled': self.irf_plot[t.p.name()]['composite']['unscaled']
                        }
                    }

                    assert not t.name() in self.irf_integral_tensors, 'Duplicate IRF node name already in self.mc_integrals'
                    if t.p.family == 'DiracDelta':
                        self.irf_integral_tensors[t.name()] = tf.gather(self.coefficient_fixed, coef_ix)
                    else:
                        self.irf_integral_tensors[t.name()] = self._reduce_interpolated_sum(
                            self.irf_mc[t.name()]['composite']['scaled'],
                            self.support[:,0],
                            axis=0
                        )

                elif t.family == 'DiracDelta':
                    assert t.p.name() == 'ROOT', 'DiracDelta may not be embedded under other IRF in DTSR formula strings'
                    assert not t.impulse == 'rate', '"rate" is a reserved keyword in DTSR formula strings and cannot be used under DiracDelta'


                    assert t.name() not in self.irf, 'Duplicate IRF node name already in self.irf'
                    self.irf[t.name()] = self.irf[t.p.name()][:]

                    assert not t.name() in self.irf_mc, 'Duplicate IRF node name already in self.irf_mc'
                    self.irf_mc[t.name()] = {
                        'atomic': {
                            'scaled': self.dd_support,
                            'unscaled': self.dd_support
                        },
                        'composite' : {
                            'scaled': self.dd_support,
                            'unscaled': self.dd_support
                        }
                    }

                    assert not t.name() in self.irf_plot, 'Duplicate IRF node name already in self.irf_plot'
                    self.irf_plot[t.name()] = {
                        'atomic': {
                            'scaled': self.dd_support,
                            'unscaled': self.dd_support
                        },
                        'composite' : {
                            'scaled': self.dd_support,
                            'unscaled': self.dd_support
                        }
                    }
                else:
                    params = self.irf_params[t.irf_id()]
                    params_summary = self.irf_params_summary[t.irf_id()]

                    atomic_irf = self._new_irf(self._get_irf_lambda(t.family), params)
                    atomic_irf_plot = self._new_irf(self._get_irf_lambda(t.family), params_summary)

                    if t.p.name() in self.irf:
                        irf = self.irf[t.p.name()][:] + [atomic_irf]
                        irf_plot = self.irf[t.p.name()][:] + [atomic_irf_plot]
                    else:
                        irf = [atomic_irf]
                        irf_plot = [atomic_irf_plot]

                    assert t.name() not in self.irf, 'Duplicate IRF node name already in self.irf'
                    self.irf[t.name()] = irf

                    atomic_irf_mc = atomic_irf(self.support)[0]
                    atomic_irf_plot = atomic_irf_plot(self.support)[0]

                    if len(irf) > 1:
                        composite_irf_mc = self._compose_irf(irf)(self.support[None, ...])[0]
                    else:
                        composite_irf_mc = atomic_irf_mc
                    if len(irf_plot) > 1:
                        composite_irf_plot = self._compose_irf(irf_plot)(self.support[None, ...])[0]
                    else:
                        composite_irf_plot = atomic_irf_plot

                    assert t.name() not in self.irf_mc, 'Duplicate IRF node name already in self.irf_mc'
                    self.irf_mc[t.name()] = {
                        'atomic': {
                            'unscaled': atomic_irf_mc,
                            'scaled': atomic_irf_mc
                        },
                        'composite': {
                            'unscaled': composite_irf_mc,
                            'scaled': composite_irf_mc
                        }
                    }

                    assert t.name() not in self.irf_plot, 'Duplicate IRF node name already in self.irf_plot'
                    self.irf_plot[t.name()] = {
                        'atomic': {
                            'unscaled': atomic_irf_plot,
                            'scaled': atomic_irf_plot
                        },
                        'composite': {
                            'unscaled': composite_irf_plot,
                            'scaled': composite_irf_plot
                        }
                    }

                for c in t.children:
                    self._initialize_irfs(c)

    def _initialize_backtransformed_irf_plot(self, t):
        if self.pc:
            with self.sess.as_default():
                with self.sess.graph.as_default():
                    if t.name() in self.irf_plot:
                        src_irf_names = self.bw_pointers[t.name()]
                        t_impulse_names = t.impulse_names()
                        if t_impulse_names == ['rate'] and len(src_irf_names) == 1 and self.src_node_table[src_irf_names[0]].impulse_names() == ['rate']:
                            self.src_irf_plot[src_irf_names[0]] = self.irf_plot[t.name()]
                            self.src_irf_mc[src_irf_names[0]] = self.irf_mc[t.name()]
                            if t.name() in self.irf_integral_tensors:
                                self.src_irf_integral_tensors[src_irf_names[0]] = self.irf_integral_tensors[t.name()]
                        else:
                            for src_irf_name in src_irf_names:
                                src_irf = self.src_node_table[src_irf_name]
                                src_impulse_names = src_irf.impulse_names()
                                src_impulse_names_norate = list(filter(lambda x: x != 'rate', src_impulse_names))
                                src_ix = names2ix(src_impulse_names_norate, self.src_impulse_names_norate)
                                if len(src_ix) > 0:
                                    impulse_names = t.impulse_names()
                                    impulse_names_norate = list(filter(lambda x: x != 'rate', impulse_names))
                                    pc_ix = names2ix(impulse_names_norate, self.impulse_names_norate)
                                    if len(pc_ix) > 0:
                                        e = self.e
                                        e = tf.gather(e, src_ix, axis=0)
                                        e = tf.gather(e, pc_ix, axis=1)
                                        e = tf.reduce_sum(e, axis=1)

                                        if src_irf_name in self.src_irf_plot:
                                            self.src_irf_plot[src_irf_name]['atomic']['scaled'] += tf.reduce_sum(self.irf_plot[t.name()]['atomic']['scaled'] * e, axis=1, keep_dims=True)
                                            self.src_irf_plot[src_irf_name]['atomic']['unscaled'] += tf.reduce_sum(self.irf_plot[t.name()]['atomic']['unscaled'] * e, axis=1, keep_dims=True)
                                            self.src_irf_plot[src_irf_name]['composite']['scaled'] += tf.reduce_sum(self.irf_plot[t.name()]['composite']['scaled'] * e, axis=1, keep_dims=True)
                                            self.src_irf_plot[src_irf_name]['composite']['unscaled'] += tf.reduce_sum(self.irf_plot[t.name()]['composite']['unscaled'] * e, axis=1, keep_dims=True)
                                        else:
                                            self.src_irf_plot[src_irf_name] = {
                                                'atomic': {
                                                    'scaled': tf.reduce_sum(self.irf_plot[t.name()]['atomic']['scaled'] * e, axis=1, keep_dims=True),
                                                    'unscaled': tf.reduce_sum(self.irf_plot[t.name()]['atomic']['unscaled'] * e, axis=1, keep_dims=True)
                                                },
                                                'composite': {
                                                    'scaled': tf.reduce_sum(self.irf_plot[t.name()]['composite']['scaled'] * e, axis=1, keep_dims=True),
                                                    'unscaled': tf.reduce_sum(self.irf_plot[t.name()]['composite']['unscaled'] * e, axis=1, keep_dims=True)
                                                }
                                            }
                                        if src_irf_name in self.src_irf_mc:
                                            self.src_irf_mc[src_irf_name]['atomic']['scaled'] += tf.reduce_sum(self.irf_mc[t.name()]['atomic']['scaled'] * e, axis=1, keep_dims=True)
                                            self.src_irf_mc[src_irf_name]['atomic']['unscaled'] += tf.reduce_sum(self.irf_mc[t.name()]['atomic']['unscaled'] * e, axis=1, keep_dims=True)
                                            self.src_irf_mc[src_irf_name]['composite']['scaled'] += tf.reduce_sum(self.irf_mc[t.name()]['composite']['scaled'] * e, axis=1, keep_dims=True)
                                            self.src_irf_mc[src_irf_name]['composite']['unscaled'] += tf.reduce_sum(self.irf_mc[t.name()]['composite']['unscaled'] * e, axis=1, keep_dims=True)
                                        else:
                                            self.src_irf_mc[src_irf_name] = {
                                                'atomic': {
                                                    'scaled': tf.reduce_sum(self.irf_mc[t.name()]['atomic']['scaled'] * e, axis=1, keep_dims=True),
                                                    'unscaled': tf.reduce_sum(self.irf_mc[t.name()]['atomic']['unscaled'] * e, axis=1, keep_dims=True)
                                                },
                                                'composite': {
                                                    'scaled': tf.reduce_sum(self.irf_mc[t.name()]['composite']['scaled'] * e, axis=1, keep_dims=True),
                                                    'unscaled': tf.reduce_sum(self.irf_mc[t.name()]['composite']['unscaled'] * e, axis=1, keep_dims=True)
                                                }
                                            }
                                        if t.name() in self.irf_integral_tensors:
                                            if src_irf_name in self.src_irf_integral_tensors:
                                                self.src_irf_integral_tensors[src_irf_name] += tf.reduce_sum(self.irf_integral_tensors[t.name()] * e, axis=0, keep_dims=True)
                                            else:
                                                self.src_irf_integral_tensors[src_irf_name] = tf.reduce_sum(self.irf_integral_tensors[t.name()] * e, axis=0, keep_dims=True)

                    for c in t.children:
                        if c.name() in self.irf_plot:
                            self._initialize_backtransformed_irf_plot(c)

    def _initialize_impulses(self):
        with self.sess.as_default():
            with self.sess.graph.as_default():
                for name in self.terminal_names:
                    t = self.node_table[name]
                    impulse_name = t.impulse.name()
                    impulse_ix = names2ix(impulse_name, self.impulse_names)

                    if t.p.family == 'DiracDelta':
                        if self.pc:
                            if impulse_name == 'rate':
                                impulse = self.X_rate[:, -1, :]
                            else:
                                src_term_names = self.bw_pointers[t.name()]
                                src_impulse_names = set()
                                for x in src_term_names:
                                    src_impulse_names.add(self.src_node_table[x].impulse.name())
                                src_impulse_names = list(src_impulse_names)
                                src_impulse_ix = names2ix(src_impulse_names, self.src_impulse_names)
                                X = self.X[:, -1, :]
                                impulse = self._apply_pc(X, src_ix=src_impulse_ix, pc_ix=impulse_ix)
                        else:
                            impulse = tf.gather(self.X, impulse_ix, axis=2)[:, -1, :]

                        # Zero-out impulses to DiracDelta that are not response-aligned
                        impulse *= self.is_response_aligned
                    else:
                        if self.pc:
                            if impulse_name == 'rate':
                                impulse = self.X_rate
                            else:
                                src_term_names = self.bw_pointers[t.name()]
                                src_impulse_names = set()
                                for x in src_term_names:
                                    src_impulse_names.add(self.src_node_table[x].impulse.name())
                                src_impulse_names = list(src_impulse_names)
                                src_impulse_ix = names2ix(src_impulse_names, self.src_impulse_names)
                                X = self.X
                                impulse = self._apply_pc(X, src_ix=src_impulse_ix, pc_ix=impulse_ix)
                        else:
                            impulse = tf.gather(self.X, impulse_ix, axis=2)

                    self.irf_impulses[name] = impulse

    def _initialize_convolutions(self):
        with self.sess.as_default():
            with self.sess.graph.as_default():
                for name in self.terminal_names:
                    t = self.node_table[name]

                    if t.p.family == 'DiracDelta':
                        self.convolutions[name] = self.irf_impulses[name]
                    else:
                        if t.cont:
                            impulse = self.irf_impulses[name]
                            irf = self.irf[name]
                            if len(irf) > 1:
                                irf = self._compose_irf(irf)
                            else:
                                irf = irf[0]

                            impulse_interp, t_interp = self._lininterp_fixed_frequency(
                                impulse,
                                self.time_X,
                                self.time_X_mask,
                                hz = self.interp_hz
                            )
                            t_delta_interp = tf.expand_dims(tf.expand_dims(self.time_y, -1) - t_interp, -1)
                            irf_seq = irf(t_delta_interp)

                            self.convolutions[name] = tf.reduce_sum(impulse_interp * irf_seq, axis=1)
                        else:
                            impulse = self.irf_impulses[name]

                            irf = self.irf[name]
                            if len(irf) > 1:
                                irf = self._compose_irf(irf)
                            else:
                                irf = irf[0]

                            irf_seq = irf(self.t_delta)

                            self.convolutions[name] = tf.reduce_sum(impulse * irf_seq, axis=1)

    def _initialize_interactions(self):
        with self.sess.as_default():
            with self.sess.graph.as_default():
                if len(self.interaction_names) > 0:
                    interaction_ix = np.arange(len(self.interaction_names))
                    interaction_coefs = tf.gather(self.interaction, interaction_ix, axis=1)
                    interaction_inputs = []
                    for i, interaction in enumerate(self.interaction_list):
                        assert interaction.name() == self.interaction_names[i], 'Mismatched sort order between self.interaction_names and self.interaction_list. This should not have happened, so please report it in issue tracker on Github.'
                        irf_input_names = [x.name() for x in interaction.irf_responses()]

                        inputs_cur = None

                        if len(irf_input_names) > 0:
                            irf_input_ix = names2ix(irf_input_names, self.terminal_names)
                            irf_inputs = tf.gather(self.X_conv, irf_input_ix, axis=1)
                            inputs_cur = tf.reduce_prod(irf_inputs, axis=1)

                        non_irf_input_names = [x.name() for x in interaction.non_irf_responses()]
                        if len(non_irf_input_names):
                            non_irf_input_ix = names2ix(non_irf_input_names, self.impulse_names)
                            non_irf_inputs = tf.gather(self.X[:,-1,:], non_irf_input_ix, axis=1)
                            non_irf_inputs = tf.reduce_prod(non_irf_inputs, axis=1)
                            if inputs_cur is not None:
                                inputs_cur *= non_irf_inputs
                            else:
                                inputs_cur = non_irf_inputs

                        interaction_inputs.append(inputs_cur)
                    interaction_inputs = tf.stack(interaction_inputs, axis=1)
                    self.summed_interactions = tf.reduce_sum(interaction_coefs * interaction_inputs, axis=1)

    def _initialize_interaction_plots(self):
        with self.sess.as_default():
            with self.sess.graph.as_default():
                for i, interaction in enumerate(self.interaction_names):
                    interaction_ix = [i]
                    estimate = self.dd_support * tf.gather(self.interaction_fixed, interaction_ix)
                    self.irf_mc[interaction] = {
                        'atomic': {
                            'scaled': estimate,
                            'unscaled': estimate
                        },
                        'composite': {
                            'scaled': estimate,
                            'unscaled': estimate
                        }
                    }

                    estimate = self.dd_support * tf.gather(self.interaction_fixed_summary, interaction_ix)
                    self.irf_plot[interaction] = {
                        'atomic': {
                            'scaled': estimate,
                            'unscaled': estimate
                        },
                        'composite': {
                            'scaled': estimate,
                            'unscaled': estimate
                        }
                    }

    def _construct_network(self):
        with self.sess.as_default():
            with self.sess.graph.as_default():
                self._initialize_irfs(self.t)
                self._initialize_impulses()
                self._initialize_convolutions()
                self._initialize_backtransformed_irf_plot(self.t)

                convolutions = [self.convolutions[x] for x in self.terminal_names]
                if len(convolutions) > 0:
                    self.X_conv = tf.concat(convolutions, axis=1)
                else:
                    self.X_conv = tf.zeros((1, 1), dtype=self.FLOAT_TF)

                coef_names = [self.node_table[x].coef_id() for x in self.terminal_names]
                coef_ix = names2ix(coef_names, self.coef_names)
                coef = tf.gather(self.coefficient, coef_ix, axis=1)
                self.X_conv_scaled = self.X_conv*coef

                out = self.intercept + tf.reduce_sum(self.X_conv_scaled, axis=1)

                if len(self.interaction_names) > 0:
                    self._initialize_interactions()
                    #self._initialize_interaction_plots()
                    out += self.summed_interactions

                self.out = out
                # Hack needed for MAP evaluation of DTSRBayes
                self.out_mean = self.out

    def _initialize_optimizer(self, name):
        with self.sess.as_default():
            with self.sess.graph.as_default():
                lr = tf.constant(self.learning_rate, dtype=self.FLOAT_TF)
                if name is None:
                    self.lr = lr
                    return None
                if self.lr_decay_family is not None:
                    lr_decay_steps = tf.constant(self.lr_decay_steps, dtype=self.INT_TF)
                    lr_decay_rate = tf.constant(self.lr_decay_rate, dtype=self.FLOAT_TF)
                    lr_decay_staircase = self.lr_decay_staircase
                    if self.lr_decay_iteration_power != 1:
                        t = tf.cast(self.global_step, dtype=self.FLOAT_TF) ** self.lr_decay_iteration_power
                    else:
                        t = self.global_step

                    if 'cosine' in self.lr_decay_family:
                        self.lr = getattr(tf.train, self.lr_decay_family)(
                            lr,
                            t,
                            lr_decay_steps,
                            name='learning_rate'
                        )
                    else:
                        self.lr = getattr(tf.train, self.lr_decay_family)(
                            lr,
                            t,
                            lr_decay_steps,
                            lr_decay_rate,
                            staircase=lr_decay_staircase,
                            name='learning_rate'
                        )
                    if np.isfinite(self.learning_rate_min):
                        lr_min = tf.constant(self.learning_rate_min, dtype=self.FLOAT_TF)
                        INF_TF = tf.constant(inf, dtype=self.FLOAT_TF)
                        self.lr = tf.clip_by_value(self.lr, lr_min, INF_TF)
                else:
                    self.lr = lr

                return {
                    'SGD': lambda x: tf.train.GradientDescentOptimizer(x),
                    'Momentum': lambda x: tf.train.MomentumOptimizer(x, 0.9),
                    'AdaGrad': lambda x: tf.train.AdagradOptimizer(x),
                    'AdaDelta': lambda x: tf.train.AdadeltaOptimizer(x),
                    'Adam': lambda x: tf.train.AdamOptimizer(x, epsilon=self.optim_epsilon),
                    'FTRL': lambda x: tf.train.FtrlOptimizer(x),
                    'RMSProp': lambda x: tf.train.RMSPropOptimizer(x),
                    'Nadam': lambda x: tf.contrib.opt.NadamOptimizer(x, epsilon=self.optim_epsilon)
                }[name](self.lr)

    def _initialize_logging(self):
        with self.sess.as_default():
            with self.sess.graph.as_default():
                tf.summary.scalar('loss_by_iter', self.loss_total, collections=['loss'])
                if self.log_graph:
                    self.writer = tf.summary.FileWriter(self.outdir + '/tensorboard/dtsr', self.sess.graph)
                else:
                    self.writer = tf.summary.FileWriter(self.outdir + '/tensorboard/dtsr')
                self.summary_params = tf.summary.merge_all(key='params')
                self.summary_losses = tf.summary.merge_all(key='loss')
                if self.log_random and len(self.rangf) > 0:
                    self.summary_random = tf.summary.merge_all(key='random')

    def _initialize_saver(self):
        with self.sess.as_default():
            with self.sess.graph.as_default():
                    self.saver = tf.train.Saver()

    def _initialize_ema(self):
        with self.sess.as_default():
            with self.sess.graph.as_default():
                self.ema_vars = tf.get_collection('trainable_variables')
                self.ema = tf.train.ExponentialMovingAverage(decay=self.ema_decay)
                self.ema_op = self.ema.apply(self.ema_vars)
                self.ema_map = {}
                for v in self.ema_vars:
                    self.ema_map[self.ema.average_name(v)] = v
                self.ema_saver = tf.train.Saver(self.ema_map)

    def _initialize_convergence_checking(self):
        with self.sess.as_default():
            with self.sess.graph.as_default():
                self.max_delta_summary = tf.placeholder(self.FLOAT_TF, name='max_delta')
                self.double_delta_at_max_delta_summary = tf.placeholder(self.FLOAT_TF, name='double_delta_at_max_delta')

                tf.summary.scalar('max_delta', self.max_delta_summary, collections=['convergence'])
                tf.summary.scalar('double_delta_at_max_delta', self.double_delta_at_max_delta_summary, collections=['convergence'])
                self.summary_convergence = tf.summary.merge_all(key='convergence')

                if self.global_step.eval(session=self.sess) == 0:
                    d0 = self.sess.run(self.d0)
                    fd_init = {}
                    for i in range(len(d0)):
                        init_cur = np.tile(d0[i], [self.convergence_n_iterates, 1])
                        fd_init[self.d0_saved_update[i]] = init_cur

                    self.sess.run(self.d0_assign, feed_dict=fd_init)







    ######################################################
    #
    #  Internal public network initialization methods.
    #  These must be implemented by all subclasses and
    #  should only be called at initialization.
    #
    ######################################################

    def initialize_intercept(self, ran_gf=None):
        """
        Add an intercept.
        This method must be implemented by subclasses of ``DTSR`` and should only be called at model initialization.
        Correct model behavior is not guaranteed if called at any other time.

        :param ran_gf: ``str`` or ``None``; Name of random grouping factor for random intercept (if ``None``, constructs a fixed intercept)
        :return: 2-tuple of ``Tensor`` ``(intercept, intercept_summary)``; ``intercept`` is the intercept for use by the model. ``intercept_summary`` is an identically-shaped representation of the current intercept value for logging and plotting (can be identical to ``intercept``). For fixed intercepts, should return a trainable scalar. For random intercepts, should return batch-length vector of trainable weights. Weights should be initialized around 0.
        """
        raise NotImplementedError

    def initialize_coefficient(self, coef_ids=None, ran_gf=None):
        """
        Add coefficients.
        This method must be implemented by subclasses of ``DTSR`` and should only be called at model initialization.
        Correct model behavior is not guaranteed if called at any other time.

        :param coef_ids: ``list`` of ``str``: List of coefficient IDs
        :param ran_gf: ``str`` or ``None``: Name of random grouping factor for random coefficient (if ``None``, constructs a fixed coefficient)
        :return: 2-tuple of ``Tensor`` ``(coefficient, coefficient_summary)``; ``coefficient`` is the coefficient for use by the model. ``coefficient_summary`` is an identically-shaped representation of the current coefficient values for logging and plotting (can be identical to ``coefficient``). For fixed coefficients, should return a vector of ``len(coef_ids)`` trainable weights. For random coefficients, should return batch-length matrix of trainable weights with ``len(coef_ids)`` columns for each input in the batch. Weights should be initialized around 0.
        """

        raise NotImplementedError

    def initialize_interaction(self, interaction_ids=None, ran_gf=None):
        """
        Add (response-level) interactions.
        This method must be implemented by subclasses of ``DTSR`` and should only be called at model initialization.
        Correct model behavior is not guaranteed if called at any other time.

        :param coef_ids: ``list`` of ``str``: List of interaction IDs
        :param ran_gf: ``str`` or ``None``: Name of random grouping factor for random interaction (if ``None``, constructs a fixed interaction)
        :return: 2-tuple of ``Tensor`` ``(interaction, interaction_summary)``; ``interaction`` is the interaction for use by the model. ``interaction_summary`` is an identically-shaped representation of the current interaction values for logging and plotting (can be identical to ``interaction``). For fixed interactions, should return a vector of ``len(interaction_ids)`` trainable weights. For random interactions, should return batch-length matrix of trainable weights with ``len(interaction_ids)`` columns for each input in the batch. Weights should be initialized around 0.
        """

        raise NotImplementedError

    def initialize_irf_param_unconstrained(self, param_name, ids, mean=0, ran_gf=None):
        """
        Add IRF parameters in the unconstrained space.
        DTSR will apply appropriate constraint transformations as needed.
        This method must be implemented by subclasses of ``DTSR`` and should only be called at model initialization.
        Correct model behavior is not guaranteed if called at any other time.

        :param param_name: ``str``; Name of parameter (e.g. ``"alpha"``)
        :param ids: ``list`` of ``str``; Names of IRF nodes to which this parameter applies
        :param mean: ``float`` or ``Tensor``; scalar (broadcasted) or 1D tensor (shape = ``(len(ids),)``) of parameter means on the transformed space.
        :param ran_gf: ``str`` or ``None``: Name of random grouping factor for random IRF param (if ``None``, constructs a fixed coefficient)
        :return: 2-tuple of ``Tensor`` ``(param, param_summary)``; ``param`` is the parameter for use by the model. ``param_summary`` is an identically-shaped representation of the current param values for logging and plotting (can be identical to ``param``). For fixed params, should return a vector of ``len(ids)`` trainable weights. For random params, should return batch-length matrix of trainable weights with ``len(ids)``. Weights should be initialized around **mean** (if fixed) or ``0`` (if random).
        """

        raise NotImplementedError

    def initialize_joint_distribution(self, means, sds, ran_gf=None):
        """
        Add a multivariate joint distribution over the parameters represented by **means**, where **means** are on the unconstrained space for bounded params.
        The variance-covariance matrix is initialized using the square of **sds** as the diagonal.
        This method is required for multivariate mode and must be implemented by subclasses of ``DTSR`` and should only be called at model initialization.
        Correct model behavior is not guaranteed if called at any other time.

        :param means: ``Tensor``; 1-D tensor as MVN mean parameter.
        :param sds: ``Tensor``; 1-D tensor used to construct diagonal of MVN variance-covariance parameter.
        :param ran_gf: ``str`` or ``None``: Name of random grouping factor for random IRF param (if ``None``, constructs a fixed coefficient)
        :return: 2-tuple of ``Tensor`` ``(joint, join_summary)``; ``joint`` is the random variable for use by the model. ``joint_summary`` is an identically-shaped representation of the current joint for logging and plotting (can be identical to ``joint``). Returns a multivariate normal distribution of dimension len(means) in all cases.
        """

        raise NotImplementedError

    def initialize_objective(self):
        """
        Add an objective function to the DTSR model.

        :return: ``None``
        """

        raise NotImplementedError





    ######################################################
    #
    #  Model construction subroutines
    #
    ######################################################

    def _new_irf(self, irf_lambda, params, parent_irf=None):
        irf = irf_lambda(params)
        if parent_irf is None:
            def new_irf(x):
                return irf(x)
        else:
            def new_irf(x):
                return irf(parent_irf(x))
        return new_irf

    def _compose_irf(self, f_list):
        if not isinstance(f_list, list):
            f_list = [f_list]
        with self.sess.as_default():
            with self.sess.graph.as_default():
                f = f_list[0](self.interpolation_support)[..., 0]
                for g in f_list[1:]:
                    _f = tf.spectral.rfft(f)
                    _g = tf.spectral.rfft(g(self.interpolation_support)[..., 0])
                    f = tf.spectral.irfft(
                        _f * _g
                    ) * self.max_tdelta_batch / tf.cast(self.n_interp, dtype=self.FLOAT_TF)

                def make_composed_irf(seq):
                    def composed_irf(t):
                        squeezed = 0
                        while t.shape[-1] == 1:
                            t = tf.squeeze(t, axis=-1)
                            squeezed += 1
                        ix = tf.cast(tf.round(t * tf.cast(self.n_interp - 1, self.FLOAT_TF) / self.max_tdelta_batch), dtype=self.INT_TF)
                        row_ix = tf.tile(tf.range(tf.shape(t)[0])[..., None], [1, tf.shape(t)[1]])
                        ix = tf.stack([row_ix, ix], axis=-1)
                        out = tf.gather_nd(seq, ix)

                        for _ in range(squeezed):
                            out = out[..., None]

                        return out

                    return composed_irf

                return make_composed_irf(f)

    def _apply_pc(self, inputs, src_ix=None, pc_ix=None, inv=False):
        with self.sess.as_default():
            with self.sess.graph.as_default():
                if src_ix is None:
                    src_ix = np.arange(self.n_pc)
                if pc_ix is None:
                    pc_ix = np.arange(self.n_pc)

                e = self.e
                e = tf.gather(e, src_ix, axis=0)
                e = tf.gather(e, pc_ix, axis=1)
                if inv:
                    X = tf.gather(inputs, pc_ix, axis=-1)
                    e = tf.transpose(e, [0,1])
                else:
                    X = tf.gather(inputs, src_ix, axis=-1)
                expansions = 0
                while len(X.shape) < 2:
                    expansions += 1
                    X = tf.expand_dims(X, 0)
                outputs = self._matmul(X, e)
                if expansions > 0:
                    outputs = tf.squeeze(outputs, axis=list(range(expansions)))
                return outputs

    def _get_mean_init_vector(self, irf_ids, param_name, irf_param_init, default=0.):
        mean = np.zeros(len(irf_ids))
        for i in range(len(irf_ids)):
            mean[i] = irf_param_init[irf_ids[i]].get(param_name, default)
        return mean

    def _process_mean(self, mean, lb=None, ub=None):
        with self.sess.as_default():
            with self.sess.graph.as_default():
                mean = tf.constant(mean, dtype=self.FLOAT_TF)
                if lb is not None:
                    lb = tf.constant(lb, dtype=self.FLOAT_TF)
                if ub is not None:
                    ub = tf.constant(ub, dtype=self.FLOAT_TF)

                if lb is not None and ub is None:
                    # Lower-bounded support only
                    mean = tf.contrib.distributions.softplus_inverse(mean - lb - self.epsilon)
                elif lb is None and ub is not None:
                    # Upper-bounded support only
                    mean = tf.contrib.distributions.softplus_inverse(-(mean - ub + self.epsilon))
                elif lb is not None and ub is not None:
                    # Finite-interval bounded support
                    mean = self._softplus_sigmoid_inverse(mean, lb, ub)

        return mean, lb, ub

    def _compute_trainable_untrainable_ix(self, param_name, ids, trainable=None):
        if trainable is None:
            trainable_ix = np.array(list(range(len(ids))), dtype=self.INT_NP)
            untrainable_ix = []
        else:
            trainable_ix = []
            untrainable_ix = []
            for i in range(len(ids)):
                name = ids[i]
                if param_name in trainable[name]:
                    trainable_ix.append(i)
                else:
                    untrainable_ix.append(i)
            trainable_ix = np.array(trainable_ix, dtype=self.INT_NP)
            untrainable_ix = np.array(untrainable_ix, dtype=self.INT_NP)

        return trainable_ix, untrainable_ix

    def _add_convergence_tracker(self, var, name, alpha=0.9):
        with self.sess.as_default():
            with self.sess.graph.as_default():
                if self.convergence_n_iterates:
                    # Flatten the variable for easy argmax
                    var = tf.reshape(var, [-1])
                    self.d0.append(var)

                    self.d0_names.append(name)

                    # Initialize tracker of parameter iterates
                    var_d0_iterates = tf.Variable(
                        tf.zeros([self.convergence_n_iterates] + list(var.shape), dtype=self.FLOAT_TF),
                        name=name + '_d0',
                        trainable=False
                    )

                    var_d0_iterates_update = tf.placeholder(self.FLOAT_TF, shape=var_d0_iterates.shape)
                    self.d0_saved.append(var_d0_iterates)
                    self.d0_saved_update.append(var_d0_iterates_update)
                    self.d0_assign.append(tf.assign(var_d0_iterates, var_d0_iterates_update))

                    # Initialize tracker of derivative of parameter iterates with respect to training time
                    var_d1_iterates = tf.Variable(
                        tf.zeros([self.convergence_n_iterates] + list(var.shape), dtype=self.FLOAT_TF),
                        name=name + '_d1',
                        trainable=False
                    )
                    var_d1_iterates_update = tf.placeholder(self.FLOAT_TF, shape=var_d1_iterates.shape)
                    self.d1_saved.append(var_d1_iterates)
                    self.d1_saved_update.append(var_d1_iterates_update)
                    self.d1_assign.append(tf.assign(var_d1_iterates, var_d1_iterates_update))

    def _compute_delta(self, iterates):
        # Compute regression coefficient (slope) over time for each element of var.
        # This uses the first normal equation for univariate linear regression:
        #
        #     beta = sum[(x_i - mu_x)(y_i - mu_y)] / sum[(x_i - mu_x)^2]
        #
        y = iterates
        x = np.arange(0, len(iterates)*self.convergence_check_freq, self.convergence_check_freq).astype('float')[..., None]
        mu_x = x.mean(axis=0, keepdims=True)
        mu_y = y.mean(axis=0, keepdims=True)
        num = ((x - mu_x) * (y - mu_y)).sum(axis=0)
        denom = ((x - mu_x) ** 2).sum()

        delta = num / denom

        return delta

    def run_convergence_check(self, verbose=True):
        with self.sess.as_default():
            with self.sess.graph.as_default():
                max_delta_ix, max_delta, double_delta_at_max_delta = self._convergence_check_inner()

                if self.check_convergence:
                    if verbose:
                        sys.stderr.write('Max delta: %s.\n' % max_delta)
                        sys.stderr.write('Double delta at max delta: %s.\n' % double_delta_at_max_delta)
                        sys.stderr.write('Location: %s.\n\n' % self.d0_names[max_delta_ix])

                    converged = self.global_step.eval(session=self.sess) > self.convergence_n_iterates and \
                              (max_delta < self.convergence_tolerance) and \
                              (double_delta_at_max_delta < self.convergence_tolerance)
                else:
                    converged = False
                    if verbose:
                        sys.stderr.write('Automatic convergence checking off.\n')

                self.sess.run(self.set_converged, feed_dict={self.converged_in: converged})

    def _convergence_check_inner(self):
        with self.sess.as_default():
            with self.sess.graph.as_default():
                max_delta = 0
                max_delta_ix = 0
                double_delta_at_max_delta = 0
                fd_assign = {}

                update = self.last_convergence_check.eval(session=self.sess) < self.global_step.eval(session=self.sess) and \
                         self.convergence_check_freq > 0 and \
                         self.global_step.eval(session=self.sess) % self.convergence_check_freq == 0

                if self.check_convergence:
                    var_d0, var_d0_iterates, var_d1_iterates = self.sess.run(
                        [self.d0, self.d0_saved, self.d1_saved])

                    for i in range(len(var_d0)):
                        if update:
                            new_d0 = var_d0[i]
                            iterates_d0 = var_d0_iterates[i]
                            iterates_d0[:-1] = iterates_d0[1:]
                            iterates_d0[-1] = new_d0
                            fd_assign[self.d0_saved_update[i]] = iterates_d0

                            new_d1 = self._compute_delta(iterates_d0)
                            iterates_d1 = var_d1_iterates[i]
                            iterates_d1[:-1] = iterates_d1[1:]
                            iterates_d1[-1] = new_d1
                            fd_assign[self.d1_saved_update[i]] = iterates_d1

                        else:
                            new_d1 = self._compute_delta(var_d0_iterates[i])
                            iterates_d1 = var_d1_iterates[i]

                        new_d1_max_ix = np.fabs(new_d1).argmax()
                        new_d1_max = np.fabs(new_d1[new_d1_max_ix])
                        if new_d1_max > max_delta:
                            max_delta = new_d1_max
                            max_delta_ix = i
                            double_delta_at_max_delta = np.fabs(self._compute_delta(iterates_d1))[new_d1_max_ix]

                    if update:
                        fd_assign[self.last_convergence_check_update] = self.global_step.eval(session=self.sess)
                        self.sess.run([self.d0_assign, self.d1_assign, self.last_convergence_check_assign],
                                      feed_dict=fd_assign)

                        if self.log_freq > 0 and self.global_step.eval(session=self.sess) % self.log_freq == 0:
                            summary_convergence = self.sess.run(
                                self.summary_convergence,
                                feed_dict={self.max_delta_summary: max_delta,
                                           self.double_delta_at_max_delta_summary: double_delta_at_max_delta}
                            )
                            self.writer.add_summary(summary_convergence, self.global_step.eval(session=self.sess))

                return max_delta_ix, max_delta, double_delta_at_max_delta

    def _collect_plots(self):
        switches = [['atomic', 'composite'], ['scaled', 'unscaled'], ['dirac', 'nodirac']]

        with self.sess.as_default():
            with self.sess.graph.as_default():
                self.plots = {}
                irf_names = [x for x in self.node_table if x in self.irf_plot and not (len(self.node_table[x].children) == 1 and self.node_table[x].children[0].terminal())]
                irf_names_nodirac = [x for x in irf_names if not x.startswith('DiracDelta')]
                irf_names_terminal = [x for x in self.node_table if x in self.irf_plot and self.node_table[x].terminal()]
                irf_names_terminal_nodirac = [x for x in irf_names_terminal if not x.startswith('DiracDelta')]


                for a in switches[0]:
                    if a not in self.plots:
                        self.plots[a] = {}
                    for b in switches[1]:
                        self.plots[a][b] = {}
                        for c in switches[2]:
                            plot_y = []

                            if b == 'unscaled':
                                if c == 'dirac':
                                    names = irf_names
                                else:
                                    names = irf_names_nodirac
                            else:
                                if c == 'dirac':
                                    names = irf_names_terminal
                                else:
                                    names = irf_names_terminal_nodirac

                            for x in names:
                                plot_y.append(self.irf_plot[x][a][b])

                            self.plots[a][b][c] = {
                                'names': names,
                                'plot': plot_y
                            }

                if self.pc:
                    self.src_plot_tensors = {}
                    irf_names = [x for x in self.src_node_table if x in self.src_irf_plot and not (len(self.src_node_table[x].children) == 1 and self.src_node_table[x].children[0].terminal())]
                    irf_names_terminal = [x for x in self.src_node_table if x in self.src_irf_plot and self.src_node_table[x].terminal()]

                    for a in switches[0]:
                        if a not in self.src_plot_tensors:
                            self.src_plot_tensors[a] = {}
                        for b in switches[1]:
                            self.plots[a][b] = {}
                            for c in switches[2]:
                                plot_y = []

                                if b == 'unscaled':
                                    if c == 'dirac':
                                        names = irf_names
                                    else:
                                        names = irf_names_nodirac
                                else:
                                    if c == 'dirac':
                                        names = irf_names_terminal
                                    else:
                                        names = irf_names_terminal_nodirac

                                for x in names:
                                    plot_y.append(self.src_irf_plot[x][a][b])

                                self.src_plot_tensors[a][b][c] = {
                                    'names': names,
                                    'plot': plot_y
                                }

    def _regularize(self, var, center=None, type=None, var_name=None):
        assert type in [None, 'intercept', 'coefficient', 'irf', 'ranef']
        if type is None:
            regularizer = self.regularizer
        else:
            regularizer = getattr(self, '%s_regularizer' %type)

        if regularizer is not None:
            with self.sess.as_default():
                with self.sess.graph.as_default():
                    if center is None:
                        reg = tf.contrib.layers.apply_regularization(regularizer, [var])
                    else:
                        reg = tf.contrib.layers.apply_regularization(regularizer, [var - center])
                    self.regularizer_losses.append(reg)
                    self.regularizer_losses_varnames.append(str(var_name))
                    if type is None:
                        reg_name = self.regularizer_name
                        reg_scale = self.regularizer_scale
                    else:
                        reg_name = getattr(self, '%s_regularizer_name' %type)
                        reg_scale = getattr(self, '%s_regularizer_scale' %type)
                    if reg_name == 'inherit':
                        reg_name = self.regularizer_name
                    if reg_scale == 'inherit':
                        reg_scale = self.regularizer_scale
                    self.regularizer_losses_names.append(reg_name)
                    self.regularizer_losses_scales.append(reg_scale)

    def _extract_parameter_values(self, fixed=True, level=95, n_samples=None):
        with self.sess.as_default():
            with self.sess.graph.as_default():
                if fixed:
                    out = self.parameter_table_fixed_values.eval(session=self.sess)
                else:
                    out = self.parameter_table_random_values.eval(session=self.sess)

            return out

    def _extract_irf_integral(self, terminal_name, level=95, n_samples=None, n_time_units=None, n_time_points=1000):
        with self.sess.as_default():
            with self.sess.graph.as_default():
                if n_time_units is None:
                    n_time_units = self.max_tdelta
                fd = {
                    self.support_start: 0.,
                    self.n_time_units: n_time_units,
                    self.n_time_points: n_time_points,
                    self.gf_y: np.expand_dims(np.array(self.rangf_n_levels, dtype=self.INT_NP), 0) - 1,
                    self.time_y: [n_time_units],
                    self.time_X: np.zeros((1, self.history_length))
                }

                if terminal_name in self.irf_integral_tensors:
                    irf_integral = self.irf_integral_tensors[terminal_name]
                else:
                    irf_integral = self.src_irf_integral_tensors[terminal_name]

                out = self.sess.run(irf_integral, feed_dict=fd)[0]

                return out

    # Thanks to Ralph Mao (https://github.com/RalphMao) for this workaround
    def _restore_inner(self, path, predict=False, allow_missing=False):
        with self.sess.as_default():
            with self.sess.graph.as_default():
                try:
                    if predict:
                        self.ema_saver.restore(self.sess, path)
                    else:
                        self.saver.restore(self.sess, path)
                except tf.errors.DataLossError:
                    sys.stderr.write('Read failure during load. Trying from backup...\n')
                    if predict:
                        self.ema_saver.restore(self.sess, path[:-5] + '_backup.ckpt')
                    else:
                        self.saver.restore(self.sess, path[:-5] + '_backup.ckpt')
                except tf.errors.NotFoundError as err:  # Model contains variables that are missing in checkpoint, special handling needed
                    if allow_missing:
                        reader = tf.train.NewCheckpointReader(path)
                        saved_shapes = reader.get_variable_to_shape_map()
                        model_var_names = sorted([(var.name, var.name.split(':')[0]) for var in tf.global_variables()])
                        ckpt_var_names = sorted([(var.name, var.name.split(':')[0]) for var in tf.global_variables()
                                                 if var.name.split(':')[0] in saved_shapes])

                        model_var_names_set = set([x[1] for x in model_var_names])
                        ckpt_var_names_set = set([x[1] for x in ckpt_var_names])

                        missing_in_ckpt = model_var_names_set - ckpt_var_names_set
                        if len(missing_in_ckpt) > 0:
                            sys.stderr.write(
                                'Checkpoint file lacked the variables below. They will be left at their initializations.\n%s.\n\n' % (
                                sorted(list(missing_in_ckpt))))
                        missing_in_model = ckpt_var_names_set - model_var_names_set
                        if len(missing_in_model) > 0:
                            sys.stderr.write(
                                'Checkpoint file contained the variables below which do not exist in the current model. They will be ignored.\n%s.\n\n' % (
                                sorted(list(missing_in_ckpt))))

                        restore_vars = []
                        name2var = dict(
                            zip(map(lambda x: x.name.split(':')[0], tf.global_variables()), tf.global_variables()))

                        with tf.variable_scope('', reuse=True):
                            for var_name, saved_var_name in ckpt_var_names:
                                curr_var = name2var[saved_var_name]
                                var_shape = curr_var.get_shape().as_list()
                                if var_shape == saved_shapes[saved_var_name]:
                                    restore_vars.append(curr_var)

                        if predict:
                            self.ema_map = {}
                            for v in restore_vars:
                                self.ema_map[self.ema.average_name(v)] = v
                            saver_tmp = tf.train.Saver(self.ema_map)
                        else:
                            saver_tmp = tf.train.Saver(restore_vars)

                        saver_tmp.restore(self.sess, path)
                    else:
                        raise err




    ######################################################
    #
    #  Math subroutines
    #
    ######################################################

    def _matmul(self, A, B):
        """
        Matmul operation that supports broadcasting of A
        :param A: Left tensor (>= 2D)
        :param B: Right tensor (2D)
        :return: Broadcasted matrix multiplication on the last 2 ranks of A and B
        """
        with self.sess.as_default():
            with self.sess.graph.as_default():
                A_batch_shape = tf.gather(tf.shape(A), list(range(len(A.shape)-1)))
                A = tf.reshape(A, [-1, A.shape[-1]])
                C = tf.matmul(A, B)
                C_shape = tf.concat([A_batch_shape, [C.shape[-1]]], axis=0)
                C = tf.reshape(C, C_shape)
                return C

    def _tril_diag_ix(self, n):
        return (np.arange(1, n+1).cumsum() - 1).astype(self.INT_NP)

    def _scatter_along_axis(self, axis_indices, updates, shape, axis=0):
        # Except for axis, updates and shape must be identically shaped
        with self.sess.as_default():
            with self.sess.graph.as_default():
                if axis != 0:
                    transpose_axes = [axis] + list(range(axis)) + list(range(axis + 1, len(updates.shape)))
                    inverse_transpose_axes = list(range(1, axis + 1)) + [0] + list(range(axis + 1, len(updates.shape)))
                    updates_transposed = tf.transpose(updates, transpose_axes)
                    scatter_shape = [shape[axis]] + shape[:axis] + shape[axis + 1:]
                else:
                    updates_transposed = updates
                    scatter_shape = shape

                out = tf.scatter_nd(
                    tf.expand_dims(axis_indices, -1),
                    updates_transposed,
                    scatter_shape
                )

                if axis != 0:
                    out = tf.transpose(out, inverse_transpose_axes)

                return out

    def _reduce_interpolated_sum(self, X, time, axis=0):
        with self.sess.as_default():
            with self.sess.graph.as_default():
                assert len(X.shape) > 0, 'A scalar cannot be interpolated'

                if axis < 0:
                    axis = len(X.shape) + axis

                X_cur_begin = [0] * (len(X.shape) - 1)
                X_cur_begin.insert(axis, 1)
                X_cur_end = [-1] * len(X.shape)
                X_cur = tf.slice(X, X_cur_begin, X_cur_end)

                time_cur_begin = [0] * axis + [1]
                time_cur_end = [-1] * (axis + 1)
                time_cur = tf.slice(time, time_cur_begin, time_cur_end)

                ub = tf.shape(X)[axis] - 1
                X_prev_begin = [0] * len(X.shape)
                X_prev_end = [-1] * (len(X.shape) - 1)
                X_prev_end.insert(axis, ub)
                X_prev = tf.slice(X, X_prev_begin, X_prev_end)

                time_prev_begin = [0] * (axis + 1)
                time_prev_end = [-1] * axis + [ub]
                time_prev = tf.slice(time, time_prev_begin, time_prev_end)

                time_diff = time_cur-time_prev

                for _ in range(axis+1, len(X.shape)):
                    time_diff = tf.expand_dims(time_diff, -1)

                out = tf.reduce_sum((X_prev + X_cur) / 2 * time_diff, axis=axis)

                return out

    def _softplus_sigmoid(self, x, a=-1., b=1.):
        with self.sess.as_default():
            with self.sess.graph.as_default():
                f = tf.nn.softplus
                c = b - a

                g = (-f(-f(x - a) + c) + f(c)) * c / f(c) + a
                return g

    def _softplus_sigmoid_inverse(self, x, a=-1., b=1.):
        with self.sess.as_default():
            with self.sess.graph.as_default():
                f = tf.nn.softplus
                ln = tf.log
                exp = tf.exp
                c = b - a

                g = ln(exp(c) / ( (exp(c) + 1) * exp( -f(c) * (x - a) / c ) - 1) - 1) + a
                return g

    def _center_and_constrain(self, param_random, param_fixed, lb=None, ub=None, use_softplus_sigmoid=True):
        with self.sess.as_default():
            # If the parameter is constrained, passes random effects matrix first through a non-linearity, then
            # mean-centers its columns. However, centering after constraint can cause the constraint to be violated,
            # so the recentered weights must be renormalized proportionally to their pre-centering mean in order
            # to guarantee that the constraint is obeyed. How this renormalization is done depends on whether
            # the parameter is upper-bounded, lower-bounded, or both.

            with self.sess.graph.as_default():

                if lb is None and ub is None:
                    param_random -= tf.reduce_mean(param_random, axis=0, keepdims=True)

                    return param_random

                elif lb is not None and ub is None:
                    max_lower_offset = param_fixed - (lb + self.epsilon)

                    # Enforce constraint
                    param_random = tf.nn.softplus(param_random)

                    # Center
                    param_random_mean = tf.reduce_mean(param_random, axis=0, keepdims=True)
                    param_random -= param_random_mean

                    # Rescale to re-enforce constraint
                    correction_factor = max_lower_offset / (param_random_mean + self.epsilon) # Add epsilon in case of underflow in softplus
                    param_random *= correction_factor

                    return param_random

                elif lb is None and ub is not None:
                    max_upper_offset = ub - param_fixed - self.epsilon

                    # Enforce constraint
                    param_random = -tf.nn.softplus(param_random)

                    # Center
                    param_random_mean = tf.reduce_mean(param_random, axis=0, keepdims=True)
                    param_random -= param_random_mean

                    # Rescale to re-enforce constraint
                    correction_factor = max_upper_offset / (-param_random_mean + self.epsilon) # Add epsilon in case of underflow in softplus
                    param_random *= correction_factor

                    return param_random

                else:
                    max_lower_offset = param_fixed - (lb + self.epsilon)

                    # Enforce constraint
                    if use_softplus_sigmoid:
                        param_random = self._softplus_sigmoid(param_random, a=lb, b=ub)
                    else:
                        max_range_param = ub - lb
                        param_random = tf.sigmoid(param_random) * max_range_param

                    # Center
                    param_random_mean = tf.reduce_mean(param_random, axis=0, keepdims=True)
                    param_random -= param_random_mean

                    # Rescale to re-enforce constraint
                    correction_factor = max_lower_offset / (param_random_mean + self.epsilon) # Add epsilon in case of underflow in softplus
                    param_random *= correction_factor

                    return param_random

    def _linspace_nd(self, B, A=None, axis=0, n_interp=None):
        if n_interp is None:
            n_interp = self.n_interp
        if axis < 0:
            axis = len(B.shape) + axis
        with self.sess.as_default():
            with self.sess.graph.as_default():
                linspace_support = tf.cast(tf.range(n_interp), dtype=self.FLOAT_TF)
                B = tf.expand_dims(B, axis)
                rank = len(B.shape)
                assert axis < rank, 'Tried to perform linspace_nd on axis %s, which exceeds rank %s of tensor' %(axis, rank)
                expansion = ([None] * axis) + [slice(None)] + ([None] * (rank - axis - 1))
                linspace_support = linspace_support[expansion]

                if A is None:
                    out = B * linspace_support / n_interp
                else:
                    A = tf.expand_dims(A, axis)
                    assert A.shape == B.shape, 'A and B must have the same shape, got %s and %s' %(A.shape, B.shape)
                    out = A + ((B-A) * linspace_support / n_interp)
                return out

    def _lininterp_fixed_n_points(self, x, n):
        with self.sess.as_default():
            with self.sess.graph.as_default():
                n_input = tf.shape(x)[1]
                n_output = n_input * (n+1)
                interp = tf.image.resize_bilinear(tf.expand_dims(tf.expand_dims(x, -1), -1), [n_output, 1])
                interp = tf.squeeze(tf.squeeze(interp, -1), -1)[..., :-n]
                return interp

    def _lininterp_fixed_frequency(self, x, time, time_mask, hz=1000):
        # Performs a linear interpolation at a fixed frequency between impulses that are variably spaced in time.
        with self.sess.as_default():
            with self.sess.graph.as_default():
                # Reverse arrays so that max time is left-aligned
                x = tf.reverse(x, axis=[1])
                x_deltas = x[:, 1:, :] - x[:, :-1, :]
                time = tf.reverse(time, axis=[1])
                time_mask = tf.reverse(time_mask, axis=[1])
                time_mask_int = tf.cast(time_mask, dtype=self.INT_TF)

                # Round timestamps to integers so they can be used to index the interpolated array
                time_int = tf.cast(tf.round(time * hz), dtype=self.INT_TF)

                # Compute intervals by subtracting the lower bound
                end_ix = tf.reduce_sum(time_mask_int, axis=1) - 1
                time_minima = tf.gather_nd(time_int, tf.stack([tf.range(tf.shape(x)[0]), end_ix], axis=1))
                time_delta_int = time_int - time_minima[..., None]

                # Compute the minimum number of interpolation points needed for each data point
                impulse_ix_max_batch = tf.reduce_max(time_delta_int, axis=1, keepdims=True)

                # Compute the largest number of interpolation points in the batch, which will be used to compute the length of the interpolation
                impulse_ix_max = tf.reduce_max(impulse_ix_max_batch)

                # Since events are now temporally reversed, reverse indices by subtracting the max and negating
                impulse_ix = -(time_delta_int - impulse_ix_max_batch)

                # Rescale the deltas by the number of timesteps over which they will be interpolated
                n_steps = impulse_ix[:, 1:] - impulse_ix[:, :-1]
                x_deltas = tf.where(
                    tf.tile(tf.not_equal(n_steps, 0)[..., None], [1, 1, tf.shape(x)[2]]),
                    x_deltas / tf.cast(n_steps, dtype=self.FLOAT_TF)[..., None],
                    tf.zeros_like(x_deltas)
                )

                # Pad x_deltas
                x_deltas = tf.concat([x_deltas, tf.zeros([tf.shape(x)[0], 1, tf.shape(x)[2]])], axis=1)

                # Compute a mask for the interpolated output
                time_mask_interp = tf.cast(tf.range(impulse_ix_max + 1)[None, ...] <= impulse_ix_max_batch, dtype=self.FLOAT_TF)

                # Compute an array of indices for scattering impulses into the interpolation array
                row_ix = tf.tile(tf.range(tf.shape(x)[0])[..., None], [1, tf.shape(x)[1]])
                scatter_ix = tf.stack([row_ix, impulse_ix], axis=2)

                # Create an array for use by gather_nd by taking the cumsum of an array with ones at indices with impulses, zeros otherwise
                gather_ix = tf.cumsum(
                    tf.scatter_nd(
                        scatter_ix,
                        tf.ones_like(impulse_ix, dtype=self.INT_TF) * time_mask_int,
                        [tf.shape(x)[0], impulse_ix_max + 1]
                    ),
                    axis=1
                ) - 1
                row_ix = tf.tile(tf.range(tf.shape(x)[0])[..., None], [1, impulse_ix_max + 1])
                gather_ix = tf.stack([row_ix, gather_ix], axis=2)

                x_interp_base = tf.gather_nd(
                    x,
                    gather_ix
                )

                interp_factor = tf.cast(
                    tf.range(impulse_ix_max + 1)[None, ...] - tf.gather_nd(
                        impulse_ix,
                        gather_ix
                    ),
                    dtype=self.FLOAT_TF
                )


                interp_delta = tf.cast(interp_factor, dtype=self.FLOAT_TF)[..., None] * tf.gather_nd(
                    x_deltas,
                    gather_ix
                )

                x_interp = (x_interp_base + interp_delta) * time_mask_interp[..., None]

                x_interp = tf.reverse(x_interp, axis=[1])
                time_interp = tf.cast(
                    tf.reverse(
                        tf.maximum(
                            (tf.range(0, -impulse_ix_max - 1, delta=-1)[None, ...] + impulse_ix_max_batch),
                            tf.zeros([impulse_ix_max + 1], dtype=self.INT_TF)
                        ) + time_minima[..., None],
                        axis=[1]
                    ),
                    dtype=self.FLOAT_TF
                ) * tf.reverse(time_mask_interp, axis=[1]) / hz

                return x_interp, time_interp







    ######################################################
    #
    #  Public methods that must be implemented by
    #  subclasses
    #
    ######################################################

    def run_train_step(self, feed_dict):
        """
        Update the model from a batch of training data.
        **All subclasses must implement this method.**

        :param feed_dict: ``dict``; A dictionary of predictor and response values
        :return: ``numpy`` array; Predicted responses, one for each training sample
        """

        raise NotImplementedError

    def run_predict_op(self, feed_dict, n_samples=None, algorithm='MAP', verbose=True):
        """
        Generate predictions from a batch of data.
        **All DTSR subclasses must implement this method.**

        :param feed_dict: ``dict``; A dictionary of predictor values.
        :param n_samples: ``int`` or ``None``; number of posterior samples to draw if Bayesian, ignored otherwise. If ``None``, use model defaults.
        :param algorithm: ``str``; Algorithm (``MAP`` or ``sampling``) to use for extracting predictions. Only relevant for variational Bayesian models. If ``MAP``, uses posterior means as point estimates for the parameters (no sampling). If ``sampling``, draws **n_samples** from the posterior.
        :param verbose: ``bool``; Send progress reports to standard error.
        :return: ``numpy`` array; Predicted responses, one for each training sample
        """
        raise NotImplementedError

    def run_loglik_op(self, feed_dict, n_samples=None, algorithm='MAP', verbose=True):
        """
        Compute the log-likelihoods of a batch of data.
        **All DTSR subclasses must implement this method.**

        :param feed_dict: ``dict``; A dictionary of predictor and response values
        :param n_samples: ``int`` or ``None``; number of posterior samples to draw if Bayesian, ignored otherwise. If ``None``, use model defaults.
        :param algorithm: ``str``; Algorithm (``MAP`` or ``sampling``) to use for extracting predictions. Only relevant for variational Bayesian models. If ``MAP``, uses posterior means as point estimates for the parameters (no sampling). If ``sampling``, draws **n_samples** from the posterior.
        :param verbose: ``bool``; Send progress reports to standard error.
        :return: ``numpy`` array; Pointwise log-likelihoods, one for each training sample
        """

        raise NotImplementedError

    def run_conv_op(self, feed_dict, scaled=False, n_samples=None, algorithm='MAP', verbose=True):
        """
        Convolve a batch of data in feed_dict with the model's latent IRF.
        **All DTSR subclasses must implement this method.**

        :param feed_dict: ``dict``; A dictionary of predictor variables
        :param scaled: ``bool``; Whether to scale the outputs using the model's coefficients
        :param n_samples: ``int`` or ``None``; number of posterior samples to draw if Bayesian, ignored otherwise. If ``None``, use model defaults.
        :param algorithm: ``str``; Algorithm (``MAP`` or ``sampling``) to use for extracting predictions. Only relevant for variational Bayesian models. If ``MAP``, uses posterior means as point estimates for the parameters (no sampling). If ``sampling``, draws **n_samples** from the posterior.
        :param verbose: ``bool``; Send progress reports to standard error.
        :return: ``numpy`` array; The convolved inputs
        """

        raise NotImplementedError




    ######################################################
    #
    #  Shared public methods
    #
    ######################################################

    def initialized(self):
        """
        Check whether model has been initialized.

        :return: ``bool``; whether the model has been initialized.
        """
        with self.sess.as_default():
            with self.sess.graph.as_default():
                uninitialized = self.sess.run(self.report_uninitialized)
                if len(uninitialized) == 0:
                    return True
                else:
                    return False

    def verify_random_centering(self):
        """
        Assert that all random effects are properly centered (means sufficiently close to zero).

        :return: ``None``
        """
        with self.sess.as_default():
            with self.sess.graph.as_default():
                if len(self.rangf) > 0:
                    means = self.random_means.eval(session=self.sess)
                    centered = np.allclose(means, 0., rtol=1e-3, atol=1e-3)
                    assert centered, 'Some random parameters are not properly centered\n. Current random parameter means:\n %s' %means

    def build(self, outdir=None, restore=True):
        """
        Construct the DTSR network and initialize/load model parameters.
        ``build()`` is called by default at initialization and unpickling, so users generally do not need to call this method.
        ``build()`` can be used to reinitialize an existing network instance on the fly, but only if (1) no model checkpoint has been saved to the output directory or (2) ``restore`` is set to ``False``.

        :param restore: Restore saved network parameters if model checkpoint exists in the output directory.
        :param verbose: Report model details after initialization.
        :return: ``None``
        """

        if outdir is None:
            if not hasattr(self, 'outdir'):
                self.outdir = './dtsr_model/'
        else:
            self.outdir = outdir

        with self.sess.as_default():
            with self.sess.graph.as_default():
                self._initialize_inputs()
                self._initialize_base_params()
                self._initialize_joint_distributions()
                self._initialize_joint_distribution_slices()
                self._initialize_intercepts_coefficients_interactions()
                self._initialize_irf_lambdas()
                self._initialize_irf_params()
                self._initialize_parameter_tables()
                self._initialize_random_mean_vector()
                self._construct_network()
                self.initialize_objective()
                self._initialize_logging()
                self._initialize_ema()

                self.report_uninitialized = tf.report_uninitialized_variables(
                    var_list=None
                )
                self._initialize_saver()
                self.load(restore=restore)

                self._initialize_convergence_checking()
                self._collect_plots()

    def save(self, dir=None):
        """
        Save the DTSR model.

        :param dir: ``str``; output directory. If ``None``, use model default.
        :return: ``None``
        """

        assert not self.predict_mode, 'Cannot save while in predict mode, since this would overwrite the parameters with their moving averages.'

        if dir is None:
            dir = self.outdir
        with self.sess.as_default():
            with self.sess.graph.as_default():
                failed = True
                i = 0

                # Try/except to handle race conditions in Windows
                while failed and i < 10:
                    try:
                        self.saver.save(self.sess, dir + '/model.ckpt')
                        with open(dir + '/m.obj', 'wb') as f:
                            pickle.dump(self, f)
                        failed = False
                    except:
                        sys.stderr.write('Write failure during save. Retrying...\n')
                        pytime.sleep(1)
                        i += 1
                if i >= 10:
                    sys.stderr.write('Could not save model to checkpoint file. Saving to backup...\n')
                    self.saver.save(self.sess, dir + '/model_backup.ckpt')
                    with open(dir + '/m.obj', 'wb') as f:
                        pickle.dump(self, f)
    
    def load(self, outdir=None, predict=False, restore=True, allow_missing=True):
        """
        Load weights from a DTSR checkpoint and/or initialize the DTSR model.
        Missing weights in the checkpoint will be kept at their initializations, and unneeded weights in the checkpoint will be ignored.

        :param outdir: ``str``; directory in which to search for weights. If ``None``, use model defaults.
        :param predict: ``bool``; load EMA weights because the model is being used for prediction. If ``False`` load training weights.
        :param restore: ``bool``; restore weights from a checkpoint file if available, otherwise initialize the model. If ``False``, no weights will be loaded even if a checkpoint is found.
        :param allow_missing: ``bool``; load all weights found in the checkpoint file, allowing those that are missing to remain at their initializations. If ``False``, weights in checkpoint must exactly match those in the model graph, or else an error will be raised. Leaving set to ``True`` is helpful for backward compatibility, setting to ``False`` can be helpful for debugging.
        :return:
        """
        if outdir is None:
            outdir = self.outdir
        with self.sess.as_default():
            with self.sess.graph.as_default():
                if not self.initialized():
                    self.sess.run(tf.global_variables_initializer())
                if restore and os.path.exists(outdir + '/checkpoint'):
                    self._restore_inner(outdir + '/model.ckpt', predict=predict, allow_missing=allow_missing)
                else:
                    if predict:
                        sys.stderr.write('No EMA checkpoint available. Leaving internal variables unchanged.\n')

    def finalize(self):
        """
        Close the DTSR instance to prevent memory leaks.

        :return: ``None``
        """
        self.sess.close()

    def irf_integrals(self, level=95, n_samples=None, n_time_units=None, n_time_points=1000):
        """
        Generate effect size estimates by computing the area under each IRF curve in the model via discrete approximation.

        :param level: ``float``; level of the credible interval if Bayesian, ignored otherwise.
        :param n_samples: ``int`` or ``None``; number of posterior samples to draw if Bayesian, ignored otherwise. If ``None``, use model defaults.
        :param n_time_units: ``float``; number of time units over which to take the integral.
        :param n_time_points: ``float``; number of points to use in the discrete approximation of the integral.
        :return: ``numpy`` array; IRF integrals, one IRF per row. If Bayesian, array also contains credible interval bounds.
        """
        if self.pc:
            terminal_names = self.src_terminal_names
        else:
            terminal_names = self.terminal_names
        irf_integrals = []
        for i in range(len(terminal_names)):
            terminal = terminal_names[i]
            integral = np.array(
                self.irf_integral(
                    terminal,
                    level=level,
                    n_samples=n_samples,
                    n_time_units=n_time_units,
                    n_time_points=n_time_points
                )
            )
            irf_integrals.append(integral)
        irf_integrals = np.stack(irf_integrals, axis=0)

        return irf_integrals

    def irf_integral(self, terminal_name, level=95, n_samples=None, n_time_units=None, n_time_points=1000):
        """
        Generate effect size estimates by computing the area under a specific IRF curve via discrete approximation.

        :param terminal_name: ``str``; string ID of IRF to extract.
        :param level: ``float``; level of the credible interval if Bayesian, ignored otherwise.
        :param n_samples: ``int`` or ``None``; number of posterior samples to draw if Bayesian, ignored otherwise. If ``None``, use model defaults.
        :param n_time_units: ``float``; number of time units over which to take the integral.
        :param n_time_points: ``float``; number of points to use in the discrete approximation of the integral.
        :return: ``numpy`` array; IRF integral (scalar), or (if Bayesian) IRF 3x1 vector with mean, lower bound, and upper bound of credible interval.
        """
        with self.sess.as_default():
            with self.sess.graph.as_default():
                return self._extract_irf_integral(
                    terminal_name,
                    level=level,
                    n_samples=n_samples,
                    n_time_units=n_time_units,
                    n_time_points=n_time_points
                )

    def set_predict_mode(self, mode):
        """
        Set predict mode.
        If set to ``True``, the model enters predict mode and replaces parameters with the exponential moving average of their training iterates.
        If set to ``False``, the model exits predict mode and replaces parameters with their most recently saved values.
        To avoid data loss, always save the model before entering predict mode.

        :param mode: ``bool``; if ``True``, enter predict mode. If ``False``, exit predict mode.
        :return: ``None``
        """

        if mode != self.predict_mode:
            with self.sess.as_default():
                with self.sess.graph.as_default():
                    self.load(predict=mode)

            self.predict_mode = mode

    def has_converged(self):
        with self.sess.as_default():
            with self.sess.graph.as_default():
                if self.check_convergence:
                    return self.sess.run(self.converged)
                else:
                    return False

    def set_training_complete(self, status):
        """
        Change internal record of whether training is complete.
        Training is recorded as complete when fit() terminates.
        If fit() is called again with a larger number of iterations, training is recorded as incomplete and will not change back to complete until either fit() is called or set_training_complete() is called and the model is saved.

        :param status: ``bool``; Target state (``True`` if training is complete, ``False`` otherwise).
        :return: ``None``
        """
        with self.sess.as_default():
            with self.sess.graph.as_default():
                if status:
                    self.sess.run(self.training_complete_true)
                else:
                    self.sess.run(self.training_complete_false)

    def report_formula_string(self, indent=0):
        """
        Generate a string representation of the model formula.

        :param indent: ``int``; indentation level
        :return: ``str``; the formula report
        """
        out = ' ' * indent + 'MODEL FORMULA:\n'
        form_str = textwrap.wrap(str(self.form), 150)
        for line in form_str:
            out += ' ' * indent + '  ' + line + '\n'

        out += '\n'

        return out

    def report_settings(self, indent=0):
        """
        Generate a string representation of the model settings.

        :param indent: ``int``; indentation level
        :return: ``str``; the settings report
        """
        out = ' ' * indent + 'MODEL SETTINGS:\n'
        for kwarg in DTSR_INITIALIZATION_KWARGS:
            val = getattr(self, kwarg.key)
            out += ' ' * (indent + 2) + '%s: %s\n' %(kwarg.key, "\"%s\"" %val if isinstance(val, str) else val)

        return out

    def report_irf_tree(self, indent=0):
        """
        Generate a string representation of the model's IRF tree structure.

        :param indent: ``int``; indentation level
        :return: ``str``; the IRF tree report
        """

        out = ''

        out += ' ' * indent + 'IRF TREE:\n'
        tree_str = str(self.t)
        new_tree_str = ''
        for line in tree_str.splitlines():
            new_tree_str += ' ' * (indent + 2) + line + '\n'
        out += new_tree_str + '\n'

        if self.pc:
            out += ' ' * indent + 'SOURCE IRF TREE:\n'
            tree_str = str(self.t_src)
            new_tree_str = ''
            for line in tree_str.splitlines():
                new_tree_str += ' ' * (indent + 2) + line + '\n'
            out += new_tree_str + '\n'

        return out

    def report_n_params(self, indent=0):
        """
        Generate a string representation of the number of trainable model parameters

        :param indent: ``int``; indentation level
        :return: ``str``; the num. parameters report
        """
        with self.sess.as_default():
            with self.sess.graph.as_default():
                n_params = 0
                var_names = [v.name for v in tf.trainable_variables()]
                var_vals = self.sess.run(tf.trainable_variables())
                out = ' ' * indent + 'TRAINABLE PARAMETERS:\n'
                for i in range(len(var_names)):
                    v_name = var_names[i]
                    v_val = var_vals[i]
                    cur_params = np.prod(np.array(v_val).shape)
                    n_params += cur_params
                    out += ' ' * indent + '  ' + v_name.split(':')[0] + ': %s\n' % str(cur_params)
                out +=  ' ' * indent + '  TOTAL: %d\n\n' % n_params

                return out

    def report_regularized_variables(self, indent=0):
        """
        Generate a string representation of the model's regularization structure.

        :param indent: ``int``; indentation level
        :return: ``str``; the regularization report
        """
        with self.sess.as_default():
            with self.sess.graph.as_default():
                assert len(self.regularizer_losses) == len(self.regularizer_losses_names) == len(tf.get_collection(tf.GraphKeys.REGULARIZATION_LOSSES)), 'Different numbers of regularized variables found in different places'

                out = ' ' * indent + 'REGULARIZATION:\n'

                if len(self.regularizer_losses_names) == 0:
                    out +=  ' ' * indent + '  No regularized variables.\n\n'
                else:
                    for i, name in enumerate(self.regularizer_losses_varnames):
                        out += ' ' * indent + '  %s:\n' %name
                        out += ' ' * indent + '    Regularizer: %s\n' %self.regularizer_losses_names[i]
                        out += ' ' * indent + '    Scale: %s\n' %self.regularizer_losses_scales[i]

                    out += '\n'

                return out

    def report_training_mse(self, indent=0):
        """
        Generate a string representation of the model's training MSE.

        :param indent: ``int``; indentation level
        :return: ``str``; the training MSE report
        """
        with self.sess.as_default():
            with self.sess.graph.as_default():
                training_mse = self.training_mse.eval(session=self.sess)

                out = ' ' * indent + 'TRAINING MSE:\n'
                out += ' ' * (indent + 2) + str(training_mse)
                out += '\n\n'

                return out

    def report_training_mae(self, indent=0):
        """
        Generate a string representation of the model's training MAE.

        :param indent: ``int``; indentation level
        :return: ``str``; the training MAE report
        """
        with self.sess.as_default():
            with self.sess.graph.as_default():
                training_mae = self.training_mae.eval(session=self.sess)

                out = ' ' * indent + 'TRAINING MAE:\n'
                out += ' ' * (indent + 2) + str(training_mae)
                out += '\n\n'

                return out

    def report_training_loglik(self, indent=0):
        """
        Generate a string representation of the model's training log likelihood.

        :param indent: ``int``; indentation level
        :return: ``str``; the training log likelihood report
        """
        with self.sess.as_default():
            with self.sess.graph.as_default():
                loglik_train = self.training_loglik.eval(session=self.sess)

                out = ' ' * indent + 'TRAINING LOG LIKELIHOOD:\n'
                out += ' ' * (indent + 2) + str(loglik_train)
                out += '\n\n'

                return out

    def report_training_percent_variance_explained(self, indent=0):
        """
        Generate a string representation of the percent variance explained by the model on training data.

        :param indent: ``int``; indentation level
        :return: ``str``; the training percent variance explained report
        """
        with self.sess.as_default():
            with self.sess.graph.as_default():
                training_percent_variance_explained = self.training_percent_variance_explained.eval(session=self.sess)

                out = ' ' * indent + 'TRAINING PERCENT VARIANCE EXPLAINED:\n'
                out += ' ' * (indent + 2) + '%.2f' %training_percent_variance_explained + '%'
                out += '\n\n'

                return out

    def report_evaluation(self, mse=None, mae=None, loglik=None, percent_variance_explained=None, true_variance=None, indent=0):
        """
        Generate a string representation of pre-comupted evaluation metrics.

        :param mse: ``float`` or ``None``; mean squared error, skipped if ``None``.
        :param mae: ``float`` or ``None``; mean absolute error, skipped if ``None``.
        :param loglik: ``float`` or ``None``; log likelihood, skipped if ``None``.
        :param true_variance: ``float`` or ``None``; variance of targets, skipped if ``None``.
        :param percent_variance_explained: ``float`` or ``None``; percent variance explained, skipped if ``None``.
        :param indent: ``int``; indentation level
        :return: ``str``; the evaluation report
        """
        out = ' ' * indent + 'MODEL EVALUATION STATISTICS:\n'
        if mse is not None:
            out += ' ' * (indent+2) + 'MSE: %s\n' %mse
        if mae is not None:
            out += ' ' * (indent+2) + 'MAE: %s\n' %mae
        if loglik is not None:
            out += ' ' * (indent+2) + 'Log likelihood: %s\n' %loglik
        if true_variance is not None:
            out += ' ' * (indent+2) + 'True variance: %s\n' %true_variance
        if percent_variance_explained is not None:
            out += ' ' * (indent+2) + 'Percent variance explained: %.2f%%\n' %percent_variance_explained

        out += '\n'

        return out

    def report_parameter_values(self, random=False, level=95, n_samples=None, indent=0):
        """
        Generate a string representation of the model's parameter table.

        :param random: ``bool``; report random effects estimates.
        :param level: ``float``; significance level for credible intervals if Bayesian, otherwise ignored.
        :param n_samples: ``int`` or ``None``; number of posterior samples to draw if Bayesian, ignored otherwise. If ``None``, use model defaults.
        :param indent: ``int``; indentation level.
        :return: ``str``; the parameter table report
        """
        left_justified_formatter = lambda df, col: '{{:<{}s}}'.format(df[col].str.len().max()).format

        pd.set_option("display.max_colwidth", 10000)
        out = ' ' * indent + 'FITTED PARAMETER VALUES:\n'
        parameter_table = self.parameter_table(
            fixed=True,
            level=level,
            n_samples=n_samples
        )
        formatters = {
            'Parameter': left_justified_formatter(parameter_table, 'Parameter')
        }
        parameter_table_str = parameter_table.to_string(
            index=False,
            justify='left',
            formatters = formatters
        )

        out += ' ' * (indent + 2) + 'Fixed:\n'
        for line in parameter_table_str.splitlines():
            out += ' ' * (indent + 4) + line + '\n'
        out += '\n'

        if random:
            parameter_table = self.parameter_table(
                fixed=False,
                level=level,
                n_samples=n_samples
            )
            parameter_table = pd.concat(
                [
                    pd.DataFrame({'Parameter': parameter_table['Parameter'] + ' | ' + parameter_table['Group'] + ' | ' + parameter_table['Level']}),
                    parameter_table[self.parameter_table_columns]
                ],
                axis=1
            )
            formatters = {
                'Parameter': left_justified_formatter(parameter_table, 'Parameter')
            }
            parameter_table_str = parameter_table.to_string(
                index=False,
                justify='left',
                formatters = formatters
            )

            out += ' ' * (indent + 2) + 'Random:\n'
            for line in parameter_table_str.splitlines():
                out += ' ' * (indent + 4) + line + '\n'
            out += '\n'

        pd.set_option("display.max_colwidth", 50)

        return out

    def report_irf_integrals(self, level=95, n_samples=None, integral_n_time_units=None, indent=0):
        """
        Generate a string representation of the model's IRF integrals (effect sizes)

        :param level: ``float``; significance level for credible intervals if Bayesian, otherwise ignored.
        :param n_samples: ``int`` or ``None``; number of posterior samples to draw if Bayesian, ignored otherwise. If ``None``, use model defaults.
        :param integral_n_time_units: ``float``; number if time units over which to take the integral.
        :param indent: ``int``; indentation level.
        :return: ``str``; the IRF integrals report
        """

        if integral_n_time_units is None:
            integral_n_time_units = self.max_tdelta

        irf_integrals = self.irf_integrals(
            level=level,
            n_samples=n_samples,
            n_time_units=integral_n_time_units,
            n_time_points=1000
        )
        if self.pc:
            terminal_names = self.src_terminal_names
        else:
            terminal_names = self.terminal_names
        irf_integrals = pd.DataFrame(
            irf_integrals,
            index=terminal_names,
            columns=self.parameter_table_columns
        )

        out = ' ' * indent + 'IRF INTEGRALS (EFFECT SIZES):\n'
        out += ' ' * (indent + 2) + 'Integral upper bound (time): %s\n\n' % integral_n_time_units

        ci_str = irf_integrals.to_string()

        for line in ci_str.splitlines():
            out += ' ' * (indent + 2) + line + '\n'

        out += '\n'

        return out

    def initialization_summary(self, indent=0):
        """
        Generate a string representation of the model's initialization details

        :param indent: ``int``; indentation level.
        :return: ``str``; the initialization summary
        """

        out = ' ' * indent + '----------------------\n'
        out += ' ' * indent + 'INITIALIZATION SUMMARY\n'
        out += ' ' * indent + '----------------------\n\n'

        out += self.report_formula_string(indent=indent+2)
        out += self.report_settings(indent=indent+2)
        out += '\n' + ' ' * (indent + 2) + 'Training iterations completed: %d\n\n' %self.global_step.eval(session=self.sess)
        out += self.report_irf_tree(indent=indent+2)
        out += self.report_n_params(indent=indent+2)
        out += self.report_regularized_variables(indent=indent+2)

        return out

    def training_evaluation_summary(self, indent=0):
        """
        Generate a string representation of the model's training metrics.
        Correctness is not guaranteed until fit() has successfully exited.

        :param indent: ``int``; indentation level.
        :return: ``str``; the training evaluation summary
        """

        out = ' ' * indent + '---------------------------\n'
        out += ' ' * indent + 'TRAINING EVALUATION SUMMARY\n'
        out += ' ' * indent + '---------------------------\n\n'

        out += self.report_training_mse(indent=indent+2)
        out += self.report_training_mae(indent=indent+2)
        out += self.report_training_loglik(indent=indent+2)
        out += self.report_training_percent_variance_explained(indent=indent+2)

        return out

    def convergence_summary(self, indent=0):
        """
        Generate a string representation of model's convergence status.

        :param indent: ``int``; indentation level
        :return: ``str``; the convergence report
        """

        out = ' ' * indent + '-------------------\n'
        out += ' ' * indent + 'CONVERGENCE SUMMARY\n'
        out += ' ' * indent + '-------------------\n\n'

        if self.check_convergence:
            converged = self.has_converged()
            n_iter = self.global_step.eval(session=self.sess)

            out += ' ' * (indent * 2) + 'Converged: %s\n\n' % converged

            if converged:
                out += ' ' * (indent + 2) + 'NOTE:\n'
                out += ' ' * (indent + 4) + 'Programmatic diagnosis of convergence in DTSR is error-prone because of stochastic optimization.\n'
                out += ' ' * (indent + 4) + 'It is possible that the convergence diagnostics used are too permissive given the stochastic dynamics of the model.\n'
                out += ' ' * (indent + 4) + 'Consider visually checking the learning curves in Tensorboard to see whether the parameter estimates have flatlined:\n'
                out += ' ' * (indent + 6) + 'python -m tensorboard.main --logdir=<path_to_model_directory>\n'
                out += ' ' * (indent + 4) + 'If not, consider lowering the **convergence_tolerance** parameter and resuming training.\n'

            else:
                max_delta_ix, max_delta, double_delta_at_max_delta = self._convergence_check_inner()
                location = self.d0_names[max_delta_ix]

                out += ' ' * (indent + 2) + 'Model did not reach convergence criteria in %s epochs.\n' % n_iter
                out += ' ' * (indent + 2) + 'Largest first derivative with respect to training time must be <= %s, with second derivative at that parameter <= %s.\n\n' % (self.convergence_tolerance, self.convergence_tolerance)
                out += ' ' * (indent + 4) + 'Max first derivative: %s\n' % max_delta
                out += ' ' * (indent + 4) + 'Second derivative at max first derivative: %s\n' % double_delta_at_max_delta
                out += ' ' * (indent + 4) + 'Location: %s\n\n' % location
                out += ' ' * (indent + 2) + 'NOTE:\n'
                out += ' ' * (indent + 4) + 'Programmatic diagnosis of convergence in DTSR is error-prone because of stochastic optimization.\n'
                out += ' ' * (indent + 4) + 'It is possible that the convergence diagnostics used are too conservative given the stochastic dynamics of the model.\n'
                out += ' ' * (indent + 4) + 'Consider visually checking the learning curves in Tensorboard to see whether the parameter estimates have flatlined:\n'
                out += ' ' * (indent + 6) + 'python -m tensorboard.main --logdir=<path_to_model_directory>\n'
                out += ' ' * (indent + 4) + 'If so, consider the model converged.\n'

        else:
            out += ' ' * (indent + 2) + 'Convergence checking is turned off.\n'

        return out

    def parameter_summary(self, random=False, level=95, n_samples=None, integral_n_time_units=None, indent=0):
        """
        Generate a string representation of the model's effect sizes and parameter values.

        :param random: ``bool``; report random effects estimates
        :param level: ``float``; significance level for credible intervals if Bayesian, otherwise ignored.
        :param n_samples: ``int`` or ``None``; number of posterior samples to draw if Bayesian, ignored otherwise. If ``None``, use model defaults.
        :param integral_n_time_units: ``float``; number if time units over which to take the integral.
        :param indent: ``int``; indentation level.
        :return: ``str``; the parameter summary
        """

        out = ' ' * indent + '-----------------\n'
        out += ' ' * indent + 'PARAMETER SUMMARY\n'
        out += ' ' * indent + '-----------------\n\n'

        out += self.report_irf_integrals(
            level=level,
            n_samples=n_samples,
            integral_n_time_units=integral_n_time_units,
            indent=indent+2
        )

        out += self.report_parameter_values(
            random=random,
            level=level,
            n_samples=n_samples,
            indent=indent+2
        )

        return out

    def summary(self, random=False, level=95, n_samples=None, integral_n_time_units=None, indent=0):
        """
        Generate a summary of the fitted model.

        :param random: ``bool``; report random effects estimates
        :param level: ``float``; significance level for credible intervals if Bayesian, otherwise ignored.
        :param n_samples: ``int`` or ``None``; number of posterior samples to draw if Bayesian, ignored otherwise. If ``None``, use model defaults.
        :param integral_n_time_units: ``float``; number if time units over which to take the integral.
        :return: ``str``; the model summary
        """

        out = '  ' * indent + '*' * 100 + '\n\n'
        out += ' ' * indent + '############################\n'
        out += ' ' * indent + '#                          #\n'
        out += ' ' * indent + '#    DTSR MODEL SUMMARY    #\n'
        out += ' ' * indent + '#                          #\n'
        out += ' ' * indent + '############################\n\n\n'

        out += self.initialization_summary(indent=indent + 2)
        out += '\n'
        out += self.training_evaluation_summary(indent=indent + 2)
        out += '\n'
        out += self.convergence_summary(indent=indent + 2)
        out += '\n'
        out += self.parameter_summary(
            random=random,
            level=level,
            n_samples=n_samples,
            integral_n_time_units=integral_n_time_units,
            indent=indent + 2
        )
        out += '\n'
        out += '  ' * indent + '*' * 100 + '\n\n'

        return out


    ######################################################
    #
    #  High-level methods for training, prediction,
    #  and plotting
    #
    ######################################################

    def fit(self,
            X,
            y,
            n_iter=100,
            X_response_aligned_predictor_names=None,
            X_response_aligned_predictors=None,
            X_2d_predictor_names=None,
            X_2d_predictors=None,
            force_training_evaluation=True,
            irf_name_map=None,
            plot_n_time_units=2.5,
            plot_n_time_points=1000,
            plot_x_inches=7,
            plot_y_inches=5,
            cmap='gist_rainbow'
            ):
        """
        Fit the DTSR model.

        :param X: ``pandas`` table; matrix of independent variables, grouped by series and temporally sorted.
            **X** must contain the following columns (additional columns are ignored):

            * ``time``: Timestamp associated with each observation in **X**
            * A column for each independent variable in the DTSR ``form_str`` provided at iniialization

        :param y: ``pandas`` table; the dependent variable. Must contain the following columns:

            * ``time``: Timestamp associated with each observation in **y**
            * ``first_obs``:  Index in the design matrix **X** of the first observation in the time series associated with each entry in **y**
            * ``last_obs``:  Index in the design matrix **X** of the immediately preceding observation in the time series associated with each entry in **y**
            * A column with the same name as the dependent variable specified in the model formula
            * A column for each random grouping factor in the model formula

            In general, **y** will be identical to the parameter **y** provided at model initialization.
            This must hold for MCMC inference, since the number of minibatches is built into the model architecture.
            However, it is not necessary for variational inference.
        :param X_response_aligned_predictor_names: ``list`` or ``None``; List of column names for response-aligned predictors (predictors measured for every response rather than for every input) if applicable, ``None`` otherwise.
        :param X_response_aligned_predictors: ``pandas`` table; Response-aligned predictors if applicable, ``None`` otherwise.
        :param X_2d_predictor_names: ``list`` or ``None``; List of column names 2D predictors (predictors whose value depends on properties of the most recent impulse) if applicable, ``None`` otherwise.
        :param X_2d_predictors: ``pandas`` table; 2D predictors if applicable, ``None`` otherwise.
        :param force_training_evaluation: ``bool``; (Re-)run post-fitting evaluation, even if resuming a model whose training is already complete.
        :param n_iter: ``int``; the number of training iterations
        :param irf_name_map: ``dict`` or ``None``; a dictionary mapping IRF tree nodes to display names.
            If ``None``, IRF tree node string ID's will be used.
        :param plot_n_time_units: ``float``; number if time units to use for plotting.
        :param plot_n_time_points: ``float``; number of points to use for plotting.
        :param plot_x_inches: ``int``; width of plot in inches.
        :param plot_y_inches: ``int``; height of plot in inches.
        :param cmap: ``str``; name of MatPlotLib cmap specification to use for plotting (determines the color of lines in the plot).
        :return: ``None``
        """

        sys.stderr.write('*' * 100 + '\n')
        sys.stderr.write(self.initialization_summary())
        sys.stderr.write('*' * 100 + '\n\n')

        usingGPU = tf.test.is_gpu_available()
        sys.stderr.write('Using GPU: %s\n' % usingGPU)
        sys.stderr.write('Number of training samples: %d\n\n' % len(y))

        if self.pc:
            impulse_names = self.src_impulse_names
            assert X_2d_predictors is None, 'Principal components regression not supported for models with 2d predictors'
        else:
            impulse_names  = self.impulse_names

        if not np.isfinite(self.minibatch_size):
            minibatch_size = len(y)
        else:
            minibatch_size = self.minibatch_size
        n_minibatch = math.ceil(float(len(y)) / minibatch_size)

        y_rangf = y[self.rangf]
        for i in range(len(self.rangf)):
            c = self.rangf[i]
            y_rangf[c] = pd.Series(y_rangf[c].astype(str)).map(self.rangf_map[i])

        X_2d, time_X_2d, time_X_mask = build_DTSR_impulses(
            X,
            y.first_obs,
            y.last_obs,
            impulse_names,
            history_length=128,
            X_response_aligned_predictor_names=X_response_aligned_predictor_names,
            X_response_aligned_predictors=X_response_aligned_predictors,
            X_2d_predictor_names=X_2d_predictor_names,
            X_2d_predictors=X_2d_predictors,
            int_type=self.int_type,
            float_type=self.float_type,
        )

        time_y = np.array(y.time, dtype=self.FLOAT_NP)
        y_dv = np.array(y[self.dv], dtype=self.FLOAT_NP)
        gf_y = np.array(y_rangf, dtype=self.INT_NP)

        sys.stderr.write('Correlation matrix for input variables:\n')
        impulse_names_2d = [x for x in impulse_names if x in X_2d_predictor_names]
        rho = corr_dtsr(X_2d, impulse_names, impulse_names_2d, time_X_mask)
        sys.stderr.write(str(rho) + '\n\n')

        with self.sess.as_default():
            with self.sess.graph.as_default():
                self.run_convergence_check(verbose=False)
<<<<<<< HEAD
=======

>>>>>>> 2d5c811a
                if (self.global_step.eval(session=self.sess) < n_iter) and not self.has_converged():
                    self.set_training_complete(False)

                if self.training_complete.eval(session=self.sess):
                    sys.stderr.write('Model training is already complete; no additional updates to perform. To train for additional iterations, re-run fit() with a larger n_iter.\n\n')
                else:
                    if self.global_step.eval(session=self.sess) == 0:
                        summary_params = self.sess.run(self.summary_params)
                        self.writer.add_summary(summary_params, self.global_step.eval(session=self.sess))
                        if self.log_random and len(self.rangf) > 0:
                            summary_random = self.sess.run(self.summary_random)
                            self.writer.add_summary(summary_random, self.global_step.eval(session=self.sess))
                    else:
                        sys.stderr.write('Resuming training from most recent checkpoint...\n\n')

                    while not self.has_converged() and self.global_step.eval(session=self.sess) < n_iter:

                        p, p_inv = get_random_permutation(len(y))
                        t0_iter = pytime.time()
                        sys.stderr.write('-' * 50 + '\n')
                        sys.stderr.write('Iteration %d\n' % int(self.global_step.eval(session=self.sess) + 1))
                        sys.stderr.write('\n')
                        if self.optim_name is not None and self.lr_decay_family is not None:
                            sys.stderr.write('Learning rate: %s\n' %self.lr.eval(session=self.sess))

                        pb = tf.contrib.keras.utils.Progbar(self.n_train_minibatch)

                        loss_total = 0.

                        for j in range(0, len(y), minibatch_size):
                            indices = p[j:j+minibatch_size]
                            fd_minibatch = {
                                self.X: X_2d[indices],
                                self.time_X: time_X_2d[indices],
                                self.time_X_mask: time_X_mask[indices],
                                self.y: y_dv[indices],
                                self.time_y: time_y[indices],
                                self.gf_y: gf_y[indices] if len(gf_y > 0) else gf_y
                            }

                            info_dict = self.run_train_step(fd_minibatch)
                            loss_cur = info_dict['loss']
                            self.sess.run(self.ema_op)
                            if not np.isfinite(loss_cur):
                                loss_cur = 0
                            loss_total += loss_cur

                            pb.update((j/minibatch_size)+1, values=[('loss', loss_cur)])

                        self.sess.run(self.incr_global_step)

                        self.verify_random_centering()

                        if self.convergence_check_freq > 0 and self.global_step.eval(session=self.sess) % self.convergence_check_freq == 0:
                            self.run_convergence_check(verbose=True)

                        if self.log_freq > 0 and self.global_step.eval(session=self.sess) % self.log_freq == 0:
                            loss_total /= n_minibatch
                            summary_train_loss = self.sess.run(self.summary_losses, {self.loss_total: loss_total})
                            summary_params = self.sess.run(self.summary_params)
                            self.writer.add_summary(summary_params, self.global_step.eval(session=self.sess))
                            self.writer.add_summary(summary_train_loss, self.global_step.eval(session=self.sess))
                            if self.log_random and len(self.rangf) > 0:
                                summary_random = self.sess.run(self.summary_random)
                                self.writer.add_summary(summary_random, self.global_step.eval(session=self.sess))

                        if self.save_freq > 0 and self.global_step.eval(session=self.sess) % self.save_freq == 0:
                            self.save()
                            self.make_plots(
                                irf_name_map=irf_name_map,
                                plot_n_time_units=plot_n_time_units,
                                plot_n_time_points=plot_n_time_points,
                                plot_x_inches=plot_x_inches,
                                plot_y_inches=plot_y_inches,
                                cmap=cmap,
                                keep_plot_history=self.keep_plot_history
                            )
                            if type(self).__name__ == 'DTSRBayes' and self.asymmetric_error:
                                lb = self.sess.run(self.err_dist_lb)
                                ub = self.sess.run(self.err_dist_ub)
                                n_time_units = ub-lb
                                fd_plot = {
                                    self.support_start: lb,
                                    self.n_time_units: n_time_units,
                                    self.n_time_points: 1000
                                }
                                plot_x = self.sess.run(self.support, feed_dict=fd_plot)
                                plot_y = self.sess.run(self.err_dist_plot, feed_dict=fd_plot)
                                err_dist_filename = 'error_distribution_%s.png' %self.global_step.eval(sess=self.sess) if self.keep_plot_history else 'error_distribution.png'
                                plot_irf(
                                    plot_x,
                                    plot_y,
                                    ['Error Distribution'],
                                    dir=self.outdir,
                                    filename=err_dist_filename,
                                    legend=False,
                                )
                            self.verify_random_centering()

                        t1_iter = pytime.time()
                        sys.stderr.write('Iteration time: %.2fs\n' % (t1_iter - t0_iter))

                    self.save()

                    # End of training plotting and evaluation.
                    # For DTSRMLE, this is a crucial step in the model definition because it provides the
                    # variance of the output distribution for computing log likelihood.

                    self.make_plots(
                        irf_name_map=irf_name_map,
                        plot_n_time_units=plot_n_time_units,
                        plot_n_time_points=plot_n_time_points,
                        plot_x_inches=plot_x_inches,
                        plot_y_inches=plot_y_inches,
                        cmap=cmap,
                        keep_plot_history=self.keep_plot_history
                    )

                    if type(self).__name__ == 'DTSRBayes':
                        # Generate plots with 95% credible intervals
                        self.make_plots(
                            irf_name_map=irf_name_map,
                            plot_n_time_units=plot_n_time_units,
                            plot_n_time_points=plot_n_time_points,
                            plot_x_inches=plot_x_inches,
                            plot_y_inches=plot_y_inches,
                            cmap=cmap,
                            mc=True,
                            keep_plot_history=self.keep_plot_history
                        )


                if not self.training_complete.eval(session=self.sess) or force_training_evaluation:
                    # Extract and save predictions
                    preds = self.predict(
                        X,
                        y.time,
                        y[self.form.rangf],
                        y.first_obs,
                        y.last_obs,
                        X_response_aligned_predictor_names=X_response_aligned_predictor_names,
                        X_response_aligned_predictors=X_response_aligned_predictors,
                        X_2d_predictor_names=X_2d_predictor_names,
                        X_2d_predictors=X_2d_predictors
                    )

                    with open(self.outdir + '/preds_train.txt', 'w') as p_file:
                        for i in range(len(preds)):
                            p_file.write(str(preds[i]) + '\n')

                    # Extract and save losses
                    training_se = np.array((y[self.dv] - preds) ** 2)
                    training_mse = training_se.mean()
                    with open(self.outdir + '/mse_losses_train.txt','w') as l_file:
                        for i in range(len(training_se)):
                            l_file.write(str(training_se[i]) + '\n')
                    training_percent_variance_explained = percent_variance_explained(y[self.dv], preds)

                    training_ae = np.array(np.abs(y[self.dv] - preds))
                    training_mae = training_ae.mean()
                    with open(self.outdir + '/mae_losses_train.txt','w') as l_file:
                        for i in range(len(training_ae)):
                            l_file.write(str(training_ae[i]) + '\n')

                    # Extract and save log likelihoods
                    training_logliks = self.log_lik(
                        X,
                        y,
                        X_response_aligned_predictor_names=X_response_aligned_predictor_names,
                        X_response_aligned_predictors=X_response_aligned_predictors,
                        X_2d_predictor_names=X_2d_predictor_names,
                        X_2d_predictors=X_2d_predictors,
                    )
                    with open(self.outdir + '/loglik_train.txt','w') as l_file:
                        for i in range(len(training_logliks)):
                            l_file.write(str(training_logliks[i]) + '\n')
                    training_loglik = training_logliks.sum()

                    # Store training evaluation statistics in the graph
                    self.sess.run(
                        [self.set_training_mse, self.set_training_mae],
                        feed_dict={
                            self.training_mse_in: training_mse,
                            self.training_mae_in: training_mae,
                        }
                    )

                    self.sess.run(
                        [self.set_training_loglik],
                        feed_dict={
                            self.training_loglik_in: training_loglik
                        }
                    )

                    self.save()

                    with open(self.outdir + '/eval_train.txt', 'w') as e_file:
                        eval_train = '------------------------\n'
                        eval_train += 'DTSR TRAINING EVALUATION\n'
                        eval_train += '------------------------\n\n'
                        eval_train += self.report_formula_string(indent=2)
                        eval_train += self.report_evaluation(
                            mse=training_mse,
                            mae=training_mae,
                            loglik=training_loglik,
                            percent_variance_explained=training_percent_variance_explained,
                            indent=2
                        )

                        e_file.write(eval_train)

                    self.save_parameter_table()

                    self.set_training_complete(True)

                    self.save()

    def predict(
            self,
            X,
            y_time,
            y_rangf,
            first_obs,
            last_obs,
            X_response_aligned_predictor_names=None,
            X_response_aligned_predictors=None,
            X_2d_predictor_names=None,
            X_2d_predictors=None,
            n_samples=None,
            algorithm='MAP',
            verbose=True
    ):
        """
        Predict from the pre-trained DTSR model.
        Predictions are averaged over ``self.n_samples_eval`` samples from the predictive posterior for each regression target.

        :param X: ``pandas`` table; matrix of independent variables, grouped by series and temporally sorted.
            ``X`` must contain the following columns (additional columns are ignored):

            * ``time``: Timestamp associated with each observation
            * A column for each independent variable in the DTSR ``form_str`` provided at iniialization

        :param y_time: ``pandas`` ``Series`` or 1D ``numpy`` array; timestamps for the regression targets, grouped by series.
        :param y_rangf: ``pandas`` ``Series`` or 1D ``numpy`` array; random grouping factor values (if applicable).
            Can be of type ``str`` or ``int``.
            Sort order and number of observations must be identical to that of ``y_time``.
        :param first_obs: ``pandas`` ``Series`` or 1D ``numpy`` array; row indices in ``X`` of the start of the series associated with the current regression target.
            Sort order and number of observations must be identical to that of ``y_time``.
        :param last_obs: ``pandas`` ``Series`` or 1D ``numpy`` array; row indices in ``X`` of the most recent observation in the series associated with the current regression target.
            Sort order and number of observations must be identical to that of ``y_time``.
        :param X_response_aligned_predictor_names: ``list`` or ``None``; List of column names for response-aligned predictors (predictors measured for every response rather than for every input) if applicable, ``None`` otherwise.
        :param X_response_aligned_predictors: ``pandas`` table; Response-aligned predictors if applicable, ``None`` otherwise.
        :param X_2d_predictor_names: ``list`` or ``None``; List of column names 2D predictors (predictors whose value depends on properties of the most recent impulse) if applicable, ``None`` otherwise.
        :param X_2d_predictors: ``pandas`` table; 2D predictors if applicable, ``None`` otherwise.
        :param n_samples: ``int`` or ``None``; number of posterior samples to draw if Bayesian, ignored otherwise. If ``None``, use model defaults.
        :param algorithm: ``str``; algorithm to use for extracting predictions, one of [``MAP``, ``sampling``].
        :param verbose: ``bool``; Report progress and metrics to standard error.
        :return: 1D ``numpy`` array; mean network predictions for regression targets (same length and sort order as ``y_time``).
        """

        assert len(y_time) == len(y_rangf) == len(first_obs) == len(last_obs), 'y_time, y_rangf, first_obs, and last_obs must be of identical length. Got: len(y_time) = %d, len(y_rangf) = %d, len(first_obs) = %d, len(last_obs) = %d' % (len(y_time), len(y_rangf), len(first_obs), len(last_obs))

        if verbose:
            usingGPU = tf.test.is_gpu_available()
            sys.stderr.write('Using GPU: %s\n' % usingGPU)

        if self.pc:
            impulse_names = self.src_impulse_names
        else:
            impulse_names  = self.impulse_names

        if verbose:
            sys.stderr.write('Computing predictions...\n')

        for i in range(len(self.rangf)):
            c = self.rangf[i]
            y_rangf[c] = pd.Series(y_rangf[c].astype(str)).map(self.rangf_map[i])

        X_2d, time_X_2d, time_X_mask = build_DTSR_impulses(
            X,
            first_obs,
            last_obs,
            impulse_names,
            history_length=128,
            X_response_aligned_predictor_names=X_response_aligned_predictor_names,
            X_response_aligned_predictors=X_response_aligned_predictors,
            X_2d_predictor_names=X_2d_predictor_names,
            X_2d_predictors=X_2d_predictors,
            int_type=self.int_type,
            float_type=self.float_type,
        )
        time_y = np.array(y_time, dtype=self.FLOAT_NP)
        gf_y = np.array(y_rangf, dtype=self.INT_NP)

        with self.sess.as_default():
            with self.sess.graph.as_default():
                self.set_predict_mode(True)

                fd = {
                    self.X: X_2d,
                    self.time_X: time_X_2d,
                    self.time_y: time_y,
                    self.gf_y: gf_y
                }


                if not np.isfinite(self.eval_minibatch_size):
                    preds = self.run_predict_op(fd, n_samples=n_samples, algorithm=algorithm, verbose=verbose)
                else:
                    preds = np.zeros((len(y_time),))
                    n_eval_minibatch = math.ceil(len(y_time) / self.eval_minibatch_size)
                    for i in range(0, len(y_time), self.eval_minibatch_size):
                        if verbose:
                            sys.stderr.write('\rMinibatch %d/%d' %((i/self.eval_minibatch_size)+1, n_eval_minibatch))
                            sys.stderr.flush()
                        fd_minibatch = {
                            self.X: X_2d[i:i + self.eval_minibatch_size],
                            self.time_X: time_X_2d[i:i + self.eval_minibatch_size],
                            self.time_X_mask: time_X_mask[i:i + self.eval_minibatch_size],
                            self.time_y: time_y[i:i + self.eval_minibatch_size],
                            self.gf_y: gf_y[i:i + self.eval_minibatch_size] if len(gf_y) > 0 else gf_y
                        }
                        preds[i:i + self.eval_minibatch_size] = self.run_predict_op(fd_minibatch, n_samples=n_samples, algorithm=algorithm, verbose=verbose)

                if verbose:
                    sys.stderr.write('\n\n')

                self.set_predict_mode(False)

                return preds

    def log_lik(
            self,
            X,
            y,
            X_response_aligned_predictor_names=None,
            X_response_aligned_predictors=None,
            X_2d_predictor_names=None,
            X_2d_predictors=None,
            n_samples=None,
            algorithm='MAP',
            verbose=True
    ):
        """
        Compute log-likelihood of data from predictive posterior.

        :param X: ``pandas`` table; matrix of independent variables, grouped by series and temporally sorted.
            ``X`` must contain the following columns (additional columns are ignored):

            * ``time``: Timestamp associated with each observation in ``X``
            * A column for each independent variable in the DTSR ``form_str`` provided at iniialization

        :param y: ``pandas`` table; the dependent variable. Must contain the following columns:

            * ``time``: Timestamp associated with each observation in ``y``
            * ``first_obs``:  Index in the design matrix `X` of the first observation in the time series associated with each entry in ``y``
            * ``last_obs``:  Index in the design matrix `X` of the immediately preceding observation in the time series associated with each entry in ``y``
            * A column with the same name as the DV specified in ``form_str``
            * A column for each random grouping factor in the model specified in ``form_str``.

        :param X_response_aligned_predictor_names: ``list`` or ``None``; List of column names for response-aligned predictors (predictors measured for every response rather than for every input) if applicable, ``None`` otherwise.
        :param X_response_aligned_predictors: ``pandas`` table; Response-aligned predictors if applicable, ``None`` otherwise.
        :param X_2d_predictor_names: ``list`` or ``None``; List of column names 2D predictors (predictors whose value depends on properties of the most recent impulse) if applicable, ``None`` otherwise.
        :param X_2d_predictors: ``pandas`` table; 2D predictors if applicable, ``None`` otherwise.
        :param n_samples: ``int`` or ``None``; number of posterior samples to draw if Bayesian, ignored otherwise. If ``None``, use model defaults.
        :param algorithm: ``str``; algorithm to use for extracting predictions, one of [``MAP``, ``sampling``].
        :param verbose: ``bool``; Report progress and metrics to standard error.
        :return: ``numpy`` array of shape [len(X)], log likelihood of each data point.
        """

        if verbose:
            usingGPU = tf.test.is_gpu_available()
            sys.stderr.write('Using GPU: %s\n' % usingGPU)

        if self.pc:
            impulse_names = self.src_impulse_names
        else:
            impulse_names  = self.impulse_names

        if verbose:
            sys.stderr.write('Computing likelihoods...\n')

        y_rangf = y[self.rangf]
        for i in range(len(self.rangf)):
            c = self.rangf[i]
            y_rangf[c] = pd.Series(y_rangf[c].astype(str)).map(self.rangf_map[i])

        X_2d, time_X_2d, time_X_mask = build_DTSR_impulses(
            X,
            y['first_obs'],
            y['last_obs'],
            impulse_names,
            history_length=128,
            X_response_aligned_predictor_names=X_response_aligned_predictor_names,
            X_response_aligned_predictors=X_response_aligned_predictors,
            X_2d_predictor_names=X_2d_predictor_names,
            X_2d_predictors=X_2d_predictors,
            int_type=self.int_type,
            float_type=self.float_type,
        )
        time_y = np.array(y.time, dtype=self.FLOAT_NP)
        y_dv = np.array(y[self.dv], dtype=self.FLOAT_NP)
        gf_y = np.array(y_rangf, dtype=self.INT_NP)

        with self.sess.as_default():
            with self.sess.graph.as_default():
                self.set_predict_mode(True)

                fd = {
                    self.X: X_2d,
                    self.time_X: time_X_2d,
                    self.time_X_mask: time_X_mask,
                    self.time_y: time_y,
                    self.gf_y: gf_y,
                    self.y: y_dv
                }


                if not np.isfinite(self.eval_minibatch_size):
                    log_lik = self.run_loglik_op(fd, n_samples=n_samples, algorithm=algorithm, verbose=verbose)
                else:
                    log_lik = np.zeros((len(time_y),))
                    n_eval_minibatch = math.ceil(len(y) / self.eval_minibatch_size)
                    for i in range(0, len(time_y), self.eval_minibatch_size):
                        if verbose:
                            sys.stderr.write('\rMinibatch %d/%d' %((i/self.eval_minibatch_size)+1, n_eval_minibatch))
                            sys.stderr.flush()
                        fd_minibatch = {
                            self.X: X_2d[i:i + self.eval_minibatch_size],
                            self.time_X: time_X_2d[i:i + self.eval_minibatch_size],
                            self.time_X_mask: time_X_mask[i:i + self.eval_minibatch_size],
                            self.time_y: time_y[i:i + self.eval_minibatch_size],
                            self.gf_y: gf_y[i:i + self.eval_minibatch_size] if len(gf_y) > 0 else gf_y,
                            self.y: y_dv[i:i+self.eval_minibatch_size]
                        }
                        log_lik[i:i+self.eval_minibatch_size] = self.run_loglik_op(fd_minibatch, n_samples=n_samples, algorithm=algorithm, verbose=verbose)

                if verbose:
                    sys.stderr.write('\n\n')

                self.set_predict_mode(False)

                return log_lik

    def convolve_inputs(
            self,
            X,
            y,
            X_response_aligned_predictor_names=None,
            X_response_aligned_predictors=None,
            X_2d_predictor_names=None,
            X_2d_predictors=None,
            scaled=False,
            n_samples=None,
            algorithm='MAP',
            verbose=True
    ):
        """
        Convolve input data using the fitted DTSR model.

        :param X: ``pandas`` table; matrix of independent variables, grouped by series and temporally sorted.
            ``X`` must contain the following columns (additional columns are ignored):

            * ``time``: Timestamp associated with each observation in ``X``
            * A column for each independent variable in the DTSR ``form_str`` provided at iniialization

        :param y: ``pandas`` table; the dependent variable. Must contain the following columns:

            * ``time``: Timestamp associated with each observation in ``y``
            * ``first_obs``:  Index in the design matrix `X` of the first observation in the time series associated with each entry in ``y``
            * ``last_obs``:  Index in the design matrix `X` of the immediately preceding observation in the time series associated with each entry in ``y``
            * A column with the same name as the DV specified in ``form_str``
            * A column for each random grouping factor in the model specified in ``form_str``.

        :param X_response_aligned_predictor_names: ``list`` or ``None``; List of column names for response-aligned predictors (predictors measured for every response rather than for every input) if applicable, ``None`` otherwise.
        :param X_response_aligned_predictors: ``pandas`` table; Response-aligned predictors if applicable, ``None`` otherwise.
        :param X_2d_predictor_names: ``list`` or ``None``; List of column names 2D predictors (predictors whose value depends on properties of the most recent impulse) if applicable, ``None`` otherwise.
        :param X_2d_predictors: ``pandas`` table; 2D predictors if applicable, ``None`` otherwise.
        :param n_samples: ``int`` or ``None``; number of posterior samples to draw if Bayesian, ignored otherwise. If ``None``, use model defaults.
        :param algorithm: ``str``; algorithm to use for extracting predictions, one of [``MAP``, ``sampling``].
        :param verbose: ``bool``; Report progress and metrics to standard error.
        :return: ``numpy`` array of shape [len(X)], log likelihood of each data point.
        """

        if verbose:
            usingGPU = tf.test.is_gpu_available()
            sys.stderr.write('Using GPU: %s\n' % usingGPU)

        if self.pc:
            impulse_names = self.src_impulse_names
        else:
            impulse_names  = self.impulse_names

        y_rangf = y[self.rangf]
        for i in range(len(self.rangf)):
            c = self.rangf[i]
            y_rangf[c] = pd.Series(y_rangf[c].astype(str)).map(self.rangf_map[i])

        X_2d, time_X_2d, time_X_mask = build_DTSR_impulses(
            X,
            y['first_obs'],
            y['last_obs'],
            impulse_names,
            history_length=128,
            X_response_aligned_predictor_names=X_response_aligned_predictor_names,
            X_response_aligned_predictors=X_response_aligned_predictors,
            X_2d_predictor_names=X_2d_predictor_names,
            X_2d_predictors=X_2d_predictors,
            int_type=self.int_type,
            float_type=self.float_type,
        )

        time_y = np.array(y.time, dtype=self.FLOAT_NP)
        gf_y = np.array(y_rangf, dtype=self.INT_NP)

        with self.sess.as_default():
            with self.sess.graph.as_default():
                self.set_predict_mode(True)

                fd = {
                    self.time_y: time_y,
                    self.gf_y: gf_y,
                    self.X: X_2d,
                    self.time_X: time_X_2d,
                    self.time_X_mask: time_X_mask
                }

                fd_minibatch = {
                    self.X: fd[self.X],
                    self.time_X: fd[self.time_X]
                }

                X_conv = []
                n_eval_minibatch = math.ceil(len(y) / self.eval_minibatch_size)
                for i in range(0, len(y), self.eval_minibatch_size):
                    if verbose:
                        sys.stderr.write('\rMinibatch %d/%d' % ((i / self.eval_minibatch_size) + 1, n_eval_minibatch))
                        sys.stderr.flush()
                    fd_minibatch[self.time_y] = time_y[i:i + self.eval_minibatch_size]
                    fd_minibatch[self.gf_y] = gf_y[i:i + self.eval_minibatch_size]
                    fd_minibatch[self.X] = X_2d[i:i + self.eval_minibatch_size]
                    fd_minibatch[self.time_X] = time_X_2d[i:i + self.eval_minibatch_size]
                    fd_minibatch[self.time_X_mask] = time_X_mask[i:i + self.eval_minibatch_size]
                    X_conv_cur = self.run_conv_op(fd_minibatch, scaled=scaled, n_samples=n_samples, algorithm=algorithm, verbose=verbose)
                    X_conv.append(X_conv_cur)
                names = []
                for x in self.terminal_names:
                    if self.node_table[x].p.irfID is None:
                        names.append(sn(''.join(x.split('-')[:-1])))
                    else:
                        names.append(sn(x))
                X_conv = np.concatenate(X_conv, axis=0)
                out = pd.DataFrame(X_conv, columns=names, dtype=self.FLOAT_NP)

                self.set_predict_mode(False)

                convolution_summary = ''
                corr_conv = out.corr()
                convolution_summary += '=' * 50 + '\n'
                convolution_summary += 'Correlation matrix of convolved predictors:\n\n'
                convolution_summary += str(corr_conv) + '\n\n'

                select = np.where(np.isclose(time_X_2d[:,-1], time_y))[0]

                X_input = X_2d[:,-1,:][select]

                extra_cols = []
                for c in y.columns:
                    if c not in out:
                        extra_cols.append(c)
                out = pd.concat([y[extra_cols].reset_index(), out], axis=1)

                if X_input.shape[0] > 0:
                    out_plus = out
                    for i in range(len(self.impulse_names)):
                        c = self.impulse_names[i]
                        if c not in out_plus:
                            out_plus[c] = X_2d[:,-1,i]
                    corr_conv = out_plus.iloc[select].corr()
                    convolution_summary += '-' * 50 + '\n'
                    convolution_summary += 'Full correlation matrix of input and convolved predictors:\n'
                    convolution_summary += 'Based on %d simultaneously sampled impulse/response pairs (out of %d total data points)\n\n' %(select.shape[0], y.shape[0])
                    convolution_summary += str(corr_conv) + '\n\n'
                    convolution_summary += '=' * 50 + '\n'

                return out, convolution_summary

    def make_plots(
            self,
            summed=False,
            irf_name_map=None,
            irf_ids=None,
            plot_dirac=False,
            plot_n_time_units=2.5,
            plot_n_time_points=1000,
            plot_x_inches=6.,
            plot_y_inches=4.,
            cmap=None,
            mc=False,
            level=95,
            n_samples=None,
            prefix=None,
            legend=True,
            xlab=None,
            ylab=None,
            use_line_markers=False,
            transparent_background=False,
            keep_plot_history=False
    ):
        """
        Generate plots of current state of deconvolution.
        DTSR distinguishes plots based on two orthogonal criteria: "atomic" vs. "composite" and "scaled" vs. "unscaled".
        The "atomic"/"composite" distinction is only relevant in models containing composed IRF.
        In such models, "atomic" plots represent the shape of the IRF irrespective of any other IRF with which they are composed, while "composite" plots represent the shape of the IRF composed with any upstream IRF in the model.
        In models without composed IRF, only "atomic" plots are generated.
        The "scaled"/"unscaled" distinction concerns whether the impulse coefficients are represented in the plot ("scaled") or not ("unscaled").
        Only pre-terminal IRF (i.e. the final IRF in all IRF compositions) have coefficients, so only preterminal IRF are represented in "scaled" plots, while "unscaled" plots also contain all intermediate IRF.
        In addition, Bayesian DTSR implementations also support MC sampling of credible intervals around all curves.
        Outputs are saved to the model's output directory as PNG files with names indicating which plot type is represented.
        All plot types relevant to a given model are generated.

        :param irf_name_map: ``dict`` or ``None``; a dictionary mapping IRF tree nodes to display names.
            If ``None``, IRF tree node string ID's will be used.
        :param summed: ``bool``; whether to plot individual IRFs or their sum.
        :param irf_ids: ``list`` or ``None``; list of irf ID's to plot. If ``None``, all IRF's are plotted.
        :param plot_dirac: ``bool``; include any linear Dirac delta IRF's (stick functions at t=0) in plot.
        :param plot_n_time_units: ``float``; number if time units to use for plotting.
        :param plot_n_time_points: ``float``; number of points to use for plotting.
        :param plot_x_inches: ``int``; width of plot in inches.
        :param plot_y_inches: ``int``; height of plot in inches.
        :param cmap: ``str``; name of MatPlotLib cmap specification to use for plotting (determines the color of lines in the plot).
        :param mc: ``bool``; compute and plot Monte Carlo credible intervals (only supported for DTSRBayes).
        :param level: ``float``; significance level for credible intervals, ignored unless **mc** is ``True``.
        :param n_samples: ``int`` or ``None``; number of posterior samples to draw if Bayesian, ignored otherwise. If ``None``, use model defaults.
        :param prefix: ``str`` or ``None``; prefix appended to output filenames. If ``None``, no prefix added.
        :param legend: ``bool``; generate a plot legend.
        :param xlab: ``str`` or ``None``; x-axis label. If ``None``, no label.
        :param ylab: ``str`` or ``None``; y-axis label. If ``None``, no label.
        :param transparent_background: ``bool``; use a transparent background. If ``False``, uses a white background.
        :param keep_plot_history: ``bool``; keep the history of all plots by adding a suffix with the iteration number. Can help visualize learning but can also consume a lot of disk space. If ``False``, always overwrite with most recent plot.
        :return: ``None``
        """

        assert not mc or type(self).__name__ == 'DTSRBayes', 'Monte Carlo estimation of credible intervals (mc=True) is only supported for DTSRBayes models.'

        if len(self.terminal_names) == 0:
            return

        if plot_dirac:
            dirac = 'dirac'
        else:
            dirac = 'nodirac'

        if prefix is None:
            prefix = ''
        if prefix != '':
            prefix += '_'

        if summed:
            alpha = 100 - float(level)

        with self.sess.as_default():
            with self.sess.graph.as_default():
                self.set_predict_mode(True)

                fd = {
                    self.support_start: 0.,
                    self.n_time_units: plot_n_time_units,
                    self.n_time_points: plot_n_time_points,
                    self.gf_y: np.expand_dims(np.array(self.rangf_n_levels, dtype=self.INT_NP), 0) - 1,
                    self.max_tdelta_batch: plot_n_time_units
                }

                plot_x = self.sess.run(self.support, fd)

                switches = [['atomic', 'composite'], ['scaled', 'unscaled']]

                for a in switches[0]:
                    if self.t.has_composed_irf() or a == 'atomic':
                        for b in switches[1]:
                            if summed:
                                plot_name = 'irf_%s_%s_summed_%d.png' %(a, b, self.global_step.eval(session=self.sess)) if keep_plot_history else 'irf_%s_%s_summed.png' %(a, b)
                            else:
                                plot_name = 'irf_%s_%s_%d.png' %(a, b, self.global_step.eval(session=self.sess)) if keep_plot_history else 'irf_%s_%s.png' %(a, b)
                            names = self.plots[a][b][dirac]['names']
                            if irf_ids is not None and len(irf_ids) > 0:
                                new_names = []
                                for i, name in enumerate(names):
                                    for ID in irf_ids:
                                        if ID==name or re.match(ID if ID.endswith('$') else ID + '$', name) is not None:
                                            new_names.append(name)
                                names = new_names
                            if len(names) > 0:
                                if mc:
                                    if summed:
                                        samples = []
                                    else:
                                        plot_y = []
                                        lq = []
                                        uq = []
                                    for name in names:
                                        mean_cur, lq_cur, uq_cur, samples_cur = self.ci_curve(
                                            self.irf_mc[name][a][b],
                                            level=level,
                                            n_samples=n_samples,
                                            n_time_units=plot_n_time_units,
                                            n_time_points=plot_n_time_points,
                                        )

                                        if summed:
                                            samples.append(samples_cur)
                                        else:
                                            plot_y.append(mean_cur)
                                            lq.append(lq_cur)
                                            uq.append(uq_cur)

                                    if summed:
                                        samples = np.stack(samples, axis=2)
                                        samples = samples.sum(axis=2, keepdims=True)
                                        lq = np.percentile(samples, alpha / 2, axis=1)
                                        uq = np.percentile(samples, 100 - (alpha / 2), axis=1)
                                        plot_y = samples.mean(axis=1)
                                    else:
                                        lq = np.stack(lq, axis=1)
                                        uq = np.stack(uq, axis=1)
                                        plot_y = np.stack(plot_y, axis=1)

                                    plot_name = 'mc_' + plot_name

                                else:
                                    plot_y = [self.sess.run(self.plots[a][b][dirac]['plot'][i], feed_dict=fd) for i in range(len(self.plots[a][b][dirac]['plot'])) if self.plots[a][b][dirac]['names'][i] in names]
                                    lq = None
                                    uq = None
                                    plot_y = np.concatenate(plot_y, axis=1)
                                    if summed:
                                        plot_y = plot_y.sum(axis=1, keepdims=True)

                                if summed:
                                    names_cur = ['Sum']
                                else:
                                    names_cur = names

                                plot_irf(
                                    plot_x,
                                    plot_y,
                                    names_cur,
                                    lq=lq,
                                    uq=uq,
                                    dir=self.outdir,
                                    filename=prefix + plot_name,
                                    irf_name_map=irf_name_map,
                                    plot_x_inches=plot_x_inches,
                                    plot_y_inches=plot_y_inches,
                                    cmap=cmap,
                                    legend=legend,
                                    xlab=xlab,
                                    ylab=ylab,
                                    use_line_markers=use_line_markers,
                                    transparent_background=transparent_background
                                )

                if self.pc:
                    for a in switches[0]:
                        if self.t.has_composed_irf() or a == 'atomic':
                            for b in switches[1]:
                                if b == 'scaled':
                                    if summed:
                                        plot_name = 'src_irf_%s_%s_summed_%d.png' % (a, b, self.global_step.eval(session=self.sess)) if keep_plot_history else 'src_irf_%s_%s_summed.png' % (a, b)
                                    else:
                                        plot_name = 'src_irf_%s_%s_%d.png' % (a, b, self.global_step.eval(session=self.sess)) if keep_plot_history else 'src_irf_%s_%s.png' % (a, b)
                                    names = self.src_plot_tensors[a][b][dirac]['names']
                                    if irf_ids is not None and len(irf_ids) > 0:
                                        new_names = []
                                        for i, name in enumerate(names):
                                            for ID in irf_ids:
                                                if ID == name or re.match(ID if ID.endswith('$') else ID + '$',
                                                                          name) is not None:
                                                    new_names.append(name)
                                        names = new_names
                                    if len(names) > 0:
                                        if mc:
                                            if summed:
                                                samples = []
                                            else:
                                                plot_y = []
                                                lq = []
                                                uq = []
                                            for name in names:
                                                mean_cur, lq_cur, uq_cur, samples_cur = self.ci_curve(
                                                    self.src_irf_mc[name][a][b],
                                                    level=level,
                                                    n_samples=n_samples,
                                                    n_time_units=plot_n_time_units,
                                                    n_time_points=plot_n_time_points,
                                                )

                                                if summed:
                                                    samples.append(samples_cur)
                                                else:
                                                    plot_y.append(mean_cur)
                                                    lq.append(lq_cur)
                                                    uq.append(uq_cur)

                                            if summed:
                                                samples = np.stack(samples, axis=2)
                                                samples = samples.sum(axis=2, keepdims=True)
                                                lq = np.percentile(samples, alpha / 2, axis=1)
                                                uq = np.percentile(samples, 100 - (alpha / 2), axis=1)
                                                plot_y = samples.mean(axis=1)
                                            else:
                                                lq = np.stack(lq, axis=1)
                                                uq = np.stack(uq, axis=1)
                                                plot_y = np.stack(plot_y, axis=1)

                                            plot_name = 'mc_' + plot_name

                                        else:
                                            plot_y = [self.sess.run(self.src_plot_tensors[a][b][dirac]['plot'][i], feed_dict=fd) for i in range(len(self.src_plot_tensors[a][b][dirac]['plot'])) if self.src_plot_tensors[a][b][dirac]['names'][i] in names]
                                            lq = None
                                            uq = None
                                            plot_y = np.concatenate(plot_y, axis=1)
                                            if summed:
                                                plot_y = plot_y.sum(axis=1, keepdims=True)

                                        if summed:
                                            names_cur = ['Sum']
                                        else:
                                            names_cur = names

                                        plot_irf(
                                            plot_x,
                                            plot_y,
                                            names_cur,
                                            lq=lq,
                                            uq=uq,
                                            dir=self.outdir,
                                            filename=prefix + plot_name,
                                            irf_name_map=irf_name_map,
                                            plot_x_inches=plot_x_inches,
                                            plot_y_inches=plot_y_inches,
                                            cmap=cmap,
                                            legend=legend,
                                            xlab=xlab,
                                            ylab=ylab,
                                            use_line_markers=use_line_markers,
                                            transparent_background=transparent_background
                                        )

                self.set_predict_mode(False)

    def irf_rmsd(
            self,
            gold_irf_lambda,
            summed=False,
            n_time_units=None,
            n_time_points=1000,
            n_samples=None
    ):
        """
        Compute root mean squared deviation (RMSD) of fitted IRFs from gold.

        :param gold_irf_lambdas: callable; vectorized numpy callable representing continuous IRFs. Generates response values for an array of inputs. Input has shape ``[n_time_points, 1]`` and output has shape ``[n_time_points, len(self.terminals)]``.
        :param summed: ``bool``; whether to compare individual IRFs or their sum.
        :param n_time_units: ``float``; number if time units to use. If ``None``, maximum temporal offset seen in training will be used.
        :param n_time_points: ``float``; number of points to use.
        :param n_samples: ``int`` or ``None``; number of posterior samples to draw if Bayesian, ignored otherwise. If ``None``, use model defaults.
        :return: ``float``; RMSD of fitted IRFs from gold
        """

        with self.sess.as_default():
            with self.sess.graph.as_default():
                if not n_time_units:
                    n_time_units = self.max_tdelta

                support = np.linspace(0., n_time_units, n_time_points+1)[..., None]
                gold = gold_irf_lambda(support)
                if summed:
                    gold = gold.sum(axis=1)

                plots = self.plots['atomic']['scaled']

                names = plots['names']

                fd = {
                    self.support_start: 0.,
                    self.n_time_units: n_time_units,
                    self.n_time_points: n_time_points,
                    self.gf_y: np.expand_dims(np.array(self.rangf_n_levels, dtype=self.INT_NP), 0) - 1,
                    self.max_tdelta_batch: n_time_units
                }

                if type(self).__name__ == 'DTSRBayes':
                    if n_samples is None:
                        n_samples = self.n_samples_eval

                    fd[self.time_y] = np.ones((1,)) * n_time_units
                    fd[self.time_X] = np.zeros((1, self.history_length))

                    preds = []

                    for name in names:
                        posterior = self.irf_mc[name]['atomic']['scaled']

                        samples = [self.sess.run(posterior, feed_dict=fd) for _ in range(n_samples)]
                        samples = np.concatenate(samples, axis=1)
                        preds.append(samples)

                    preds = np.stack(preds, axis=2)
                    if summed:
                        preds = preds.sum(axis=2)
                    gold = np.expand_dims(gold, 1)

                else:
                    preds = [self.sess.run(plots['plot'][i], feed_dict=fd) for i in range(len(plots['plot'])) if plots['names'][i] in names]
                    preds = np.concatenate(preds, axis=1)
                    if summed:
                        preds = preds.sum(axis=1)

                rmsd = np.sqrt(((gold - preds) ** 2).mean())

                return rmsd

    def plot_eigenvectors(self):
        """
        Save heatmap representation of training data eigenvector matrix to the model's output directory.
        Will throw an error unless ``self.pc == True``.

        :return: ``None``
        """
        plot_heatmap(self.eigenvec, self.src_impulse_names_norate, self.impulse_names_norate, dir=self.outdir)

    def parameter_table(self, fixed=True, level=95, n_samples=None):
        """
        Generate a pandas table of parameter names and values.

        :param fixed: ``bool``; Return a table of fixed parameters (otherwise returns a table of random parameters).
        :param level: ``float``; significance level for credible intervals if model is Bayesian, ignored otherwise.
        :param n_samples: ``int`` or ``None``; number of posterior samples to draw if Bayesian, ignored otherwise. If ``None``, use model defaults.
        :return: ``pandas`` ``DataFrame``; The parameter table.
        """

        assert fixed or len(self.rangf) > 0, 'Attempted to generate a random effects parameter table in a fixed-effects-only model'

        if n_samples is None and getattr(self, 'n_samples_eval', None) is not None:
            n_samples = self.n_samples_eval

        with self.sess.as_default():
            with self.sess.graph.as_default():
                self.set_predict_mode(True)

                if fixed:
                    keys = self.parameter_table_fixed_keys
                    values = self._extract_parameter_values(
                        fixed=True,
                        level=level,
                        n_samples=n_samples
                    )

                    out = pd.DataFrame({'Parameter': keys})

                else:
                    keys = self.parameter_table_random_keys
                    rangf = self.parameter_table_random_rangf
                    rangf_levels = self.parameter_table_random_rangf_levels
                    values = self._extract_parameter_values(
                        fixed=False,
                        level=level,
                        n_samples=n_samples
                    )

                    out = pd.DataFrame({'Parameter': keys, 'Group': rangf, 'Level': rangf_levels}, columns=['Parameter', 'Group', 'Level'])

                columns = self.parameter_table_columns
                out = pd.concat([out, pd.DataFrame(values, columns=columns)], axis=1)

                self.set_predict_mode(False)

                return out

    def save_parameter_table(self, random=True, level=95, n_samples=None, outfile=None):
        """
        Save space-delimited parameter table to the model's output directory.

        :param random: Include random parameters.
        :param level: ``float``; significance level for credible intervals if model is Bayesian, ignored otherwise.
        :param n_samples: ``int`` or ``None``; number of posterior samples to draw if Bayesian, ignored otherwise. If ``None``, use model defaults.
        :param outfile: ``str``; Path to output file. If ``None``, use model defaults.
        :return: ``None``
        """

        parameter_table = self.parameter_table(
            fixed=True,
            level=level,
            n_samples=n_samples
        )
        if random and len(self.rangf) > 0:
            parameter_table = pd.concat(
                [
                    parameter_table,
                    self.parameter_table(
                        fixed=False,
                        level=level,
                        n_samples=n_samples
                    )
                ],
            axis=0
            )

        if outfile:
            outname = self.outdir + '/dtsr_parameters.csv'
        else:
            outname = outfile

        parameter_table.to_csv(outname, index=False)
<|MERGE_RESOLUTION|>--- conflicted
+++ resolved
@@ -4297,10 +4297,7 @@
         with self.sess.as_default():
             with self.sess.graph.as_default():
                 self.run_convergence_check(verbose=False)
-<<<<<<< HEAD
-=======
-
->>>>>>> 2d5c811a
+                
                 if (self.global_step.eval(session=self.sess) < n_iter) and not self.has_converged():
                     self.set_training_complete(False)
 
