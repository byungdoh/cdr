#!/usr/bin/env python
from setuptools import setup
from setuptools import find_packages

setup(name='CDR',
<<<<<<< HEAD
      version='0.4.3',
      description='A toolkit for continuous-time deconvolutional regression (CDR)',
      author='Cory Shain',
      author_email='cory.shain@gmail.com',
      url='https://github.com/coryshain/cdr',
      install_requires=['numpy>=1.9.1',
                        'pandas>=1.1',
                        'matplotlib',
                        'tensorflow>=1.9,<2.0',
                        'scipy>=0.14'],
      packages=find_packages(),
=======
    python_requires='>=3',
    version='0.5.1',
    description='A toolkit for continuous-time deconvolutional regression (CDR)',
    author='Cory Shain',
    author_email='cory.shain@gmail.com',
    url='https://github.com/coryshain/cdr',
    install_requires=[
        'dash',
        'numpy>=1.9.1',
        'pandas>=1.1',
        'matplotlib',
        'tensorflow>=1.9',
        'tensorflow-probability',
        'scikit-learn',
        'scipy>=0.14'
    ],
    packages=find_packages(),
>>>>>>> 0cc0979a
)<|MERGE_RESOLUTION|>--- conflicted
+++ resolved
@@ -2,20 +2,8 @@
 from setuptools import setup
 from setuptools import find_packages
 
-setup(name='CDR',
-<<<<<<< HEAD
-      version='0.4.3',
-      description='A toolkit for continuous-time deconvolutional regression (CDR)',
-      author='Cory Shain',
-      author_email='cory.shain@gmail.com',
-      url='https://github.com/coryshain/cdr',
-      install_requires=['numpy>=1.9.1',
-                        'pandas>=1.1',
-                        'matplotlib',
-                        'tensorflow>=1.9,<2.0',
-                        'scipy>=0.14'],
-      packages=find_packages(),
-=======
+setup(
+    name='CDR',
     python_requires='>=3',
     version='0.5.1',
     description='A toolkit for continuous-time deconvolutional regression (CDR)',
@@ -33,5 +21,4 @@
         'scipy>=0.14'
     ],
     packages=find_packages(),
->>>>>>> 0cc0979a
 )